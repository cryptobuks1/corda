apply plugin: 'kotlin'
// Java Persistence API support: create no-arg constructor
// see: http://stackoverflow.com/questions/32038177/kotlin-with-jpa-default-constructor-hell
apply plugin: 'kotlin-jpa'
apply plugin: CanonicalizerPlugin
apply plugin: 'net.corda.plugins.publish-utils'
apply plugin: 'net.corda.plugins.quasar-utils'
apply plugin: 'net.corda.plugins.cordapp'
apply plugin: 'com.jfrog.artifactory'

description 'Corda finance module - flows'

sourceSets {
    integrationTest {
        kotlin {
            compileClasspath += main.output + test.output
            runtimeClasspath += main.output + test.output
            srcDir file('src/integration-test/kotlin')
        }
        resources {
            srcDir file('src/integration-test/resources')
        }
    }
}

dependencies {
    // Note: 3rd party CorDapps should remember to include the relevant Finance CorDapp dependencies using `cordapp`
    // cordapp project(':finance:workflows')
    // cordapp project(':finance:contracts')
    cordaCompile project(':core')
<<<<<<< HEAD

    cordapp project(':confidential-identities')
    cordapp ("net.corda:corda-finance-contracts:$os_corda_release_version"){
        transitive = false
    }
=======
    cordaCompile project(':confidential-identities')
    
    cordapp project(':finance:contracts')
>>>>>>> 36665e11

    // For JSON
    compile "com.fasterxml.jackson.core:jackson-databind:${jackson_version}"

    testCompile project(':test-utils')
    testCompile project(path: ':core', configuration: 'testArtifacts')
    testCompile "junit:junit:$junit_version"

    // AssertJ: for fluent assertions for testing
    testCompile "org.assertj:assertj-core:$assertj_version"
}

configurations {
    testArtifacts.extendsFrom testRuntime
    integrationTestCompile.extendsFrom testCompile
    integrationTestRuntime.extendsFrom testRuntime
}

task testJar(type: Jar) {
    classifier "tests"
    from sourceSets.test.output
}

task integrationTest(type: Test, dependsOn: []) {
    testClassesDirs = sourceSets.integrationTest.output.classesDirs
    classpath = sourceSets.integrationTest.runtimeClasspath
}

artifacts {
    testArtifacts testJar
}

jar {
    baseName 'corda-finance-workflows'
}

configurations {
    testArtifacts.extendsFrom testRuntime
    integrationTestCompile.extendsFrom testCompile
    integrationTestRuntime.extendsFrom testRuntime
}

cordapp {
    targetPlatformVersion corda_platform_version.toInteger()
    minimumPlatformVersion 1
    workflow {
        name "Corda Finance Demo"
        versionId 1
        vendor "R3"
        licence "Open Source (Apache 2)"
    }
    // By default the Cordapp is signed by Corda development certificate, for production build pass the following system properties to Gradle to use specific keystore e.g:
    // ./gradlew -Dsigning.enabled="true" -Dsigning.keystore="/path/to/keystore.jks" -Dsigning.alias="alias" -Dsigning.storepass="password" -Dsigning.keypass="password"
}

publish {
    name jar.baseName
}<|MERGE_RESOLUTION|>--- conflicted
+++ resolved
@@ -28,17 +28,11 @@
     // cordapp project(':finance:workflows')
     // cordapp project(':finance:contracts')
     cordaCompile project(':core')
-<<<<<<< HEAD
-
-    cordapp project(':confidential-identities')
+    cordaCompile project(':confidential-identities')
+    
     cordapp ("net.corda:corda-finance-contracts:$os_corda_release_version"){
         transitive = false
     }
-=======
-    cordaCompile project(':confidential-identities')
-    
-    cordapp project(':finance:contracts')
->>>>>>> 36665e11
 
     // For JSON
     compile "com.fasterxml.jackson.core:jackson-databind:${jackson_version}"
