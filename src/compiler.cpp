--- conflicted
+++ resolved
@@ -5044,10 +5044,6 @@
 
     int i = 0;
     for (ConstantPoolNode* n = c.firstConstant; n; n = n->next) {
-<<<<<<< HEAD
-      *reinterpret_cast<intptr_t*>(dst + pad(c.machineCodeSize) + i)
-        = n->promise->value();
-=======
       intptr_t* target = reinterpret_cast<intptr_t*>
         (dst + pad(c.assembler->length()) + i);
 
@@ -5068,7 +5064,6 @@
         new (n->promise->listen(sizeof(Listener))) Listener(target);
       }
 
->>>>>>> 46e19f9c
       i += BytesPerWord;
     }
   }
