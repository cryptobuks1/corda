/*
 * R3 Proprietary and Confidential
 *
 * Copyright (c) 2018 R3 Limited.  All rights reserved.
 *
 * The intellectual and technical concepts contained herein are proprietary to R3 and its suppliers and are protected by trade secret law.
 *
 * Distribution of this file or any portion thereof via any medium without the express permission of R3 is strictly prohibited.
 */

buildscript {
    // For sharing constants between builds
    Properties constants = new Properties()
    file("$projectDir/constants.properties").withInputStream { constants.load(it) }

    // Our version: bump this on release.
    ext.corda_release_version = "3.0.0-SNAPSHOT"
    ext.corda_release_distribution = "com.r3.corda"

    // Increment this on any release that changes public APIs anywhere in the Corda platform
    ext.corda_platform_version = constants.getProperty("platformVersion")
    ext.gradle_plugins_version = constants.getProperty("gradlePluginsVersion")

    // Dependency versions. Can run 'gradle dependencyUpdates' to find new versions of things.
    //
    // TODO: Sort this alphabetically.
    ext.kotlin_version = constants.getProperty("kotlinVersion")

    ext.quasar_group = 'co.paralleluniverse'
    ext.quasar_version = '0.7.10'

    // gradle-capsule-plugin:1.0.2 contains capsule:1.0.1
    // TODO: Upgrade gradle-capsule-plugin to a version with capsule:1.0.3
    ext.capsule_version = '1.0.1'

    ext.asm_version = '5.0.4'

    /*
     * TODO Upgrade to version 2.4 for large message streaming support
     *
     * Due to a memory leak in the connection handling code in Artemis, we are
     * temporarily downgrading to version 2.2.0.
     *
     * The memory leak essentially triggers an out-of-memory exception within
     * less than 10 seconds and can take down a node if a non-TLS connection is
     * attempted against the P2P port.
     *
     * The issue has been reported to upstream:
     * https://issues.apache.org/jira/browse/ARTEMIS-1559
     */
    ext.artemis_version = '2.5.0'
    ext.jackson_version = '2.9.5'
    ext.jetty_version = '9.4.7.v20170914'
    ext.jersey_version = '2.25'
    ext.assertj_version = '3.8.0'
    ext.slf4j_version = '1.7.25'
    ext.log4j_version = '2.9.1'
    ext.bouncycastle_version = constants.getProperty("bouncycastleVersion")
    ext.guava_version = constants.getProperty("guavaVersion")
    ext.caffeine_version = constants.getProperty("caffeineVersion")
    ext.metrics_version = constants.getProperty("metricsVersion")
    ext.okhttp_version = '3.5.0'
    ext.netty_version = '4.1.22.Final'
    ext.typesafe_config_version = constants.getProperty("typesafeConfigVersion")
    ext.fileupload_version = '1.3.3'
    ext.junit_version = '4.12'
    ext.mockito_version = '2.18.3'
    ext.jopt_simple_version = '5.0.2'
    ext.jansi_version = '1.14'
    ext.hibernate_version = '5.2.6.Final'
    ext.h2_version = '1.4.197' // Update docs if renamed or removed.
    ext.postgresql_version = '42.1.4'
    ext.rxjava_version = '1.2.4'
    ext.dokka_version = '0.9.16-eap-2'
    ext.eddsa_version = '0.3.0' // Performance tuned version for enterprise.
    ext.dependency_checker_version = '3.1.0'
    ext.commons_collections_version = '4.1'
    ext.beanutils_version = '1.9.3'
    ext.crash_version = 'cadb53544fbb3c0fb901445da614998a6a419488'
    ext.jsr305_version = constants.getProperty("jsr305Version")
    ext.spring_jdbc_version ='5.0.0.RELEASE'
    ext.shiro_version = '1.4.0'
    ext.artifactory_plugin_version = constants.getProperty('artifactoryPluginVersion')
    ext.liquibase_version = '3.5.3'
    ext.shadow_version = '2.0.2'
    ext.hikari_version = '2.5.1'
    ext.artifactory_contextUrl = 'https://ci-artifactory.corda.r3cev.com/artifactory'
    ext.snake_yaml_version = constants.getProperty('snakeYamlVersion')
    ext.docker_compose_rule_version = '0.33.0'
    ext.selenium_version = '3.8.1'
    ext.ghostdriver_version = '2.1.0'
    ext.eaagentloader_version = '1.0.3'
    ext.curator_version = '4.0.0'
    ext.proguard_version = constants.getProperty('proguardVersion')
    ext.jsch_version = '0.1.54'
    ext.protonj_version = '0.27.1'
    ext.commons_cli_version = '1.4'
    ext.snappy_version = '0.4'
    ext.fast_classpath_scanner_version = '2.12.3'
    ext.jcabi_manifests_version = '1.1'

    ext.deterministic_rt_version = '1.0-SNAPSHOT'

    // Update 121 is required for ObjectInputFilter and at time of writing 131 was latest:
    ext.java8_minUpdateVersion = '131'

    repositories {
        mavenLocal()
        mavenCentral()
        jcenter()
        // This repository is needed for Dokka until 0.9.16 is released.
        maven {
            url 'https://dl.bintray.com/kotlin/kotlin-eap/'
        }
        maven {
            url "$artifactory_contextUrl/corda-releases"
        }
    }
    dependencies {
        classpath "org.jetbrains.kotlin:kotlin-gradle-plugin:$kotlin_version"
        classpath "org.jetbrains.kotlin:kotlin-allopen:$kotlin_version"
        classpath 'com.jfrog.bintray.gradle:gradle-bintray-plugin:1.4'
        classpath "net.corda.plugins:publish-utils:$gradle_plugins_version"
        classpath "net.corda.plugins:quasar-utils:$gradle_plugins_version"
        classpath "net.corda.plugins:cordformation:$gradle_plugins_version"
        classpath "net.corda.plugins:cordapp:$gradle_plugins_version"
        classpath "net.corda.plugins:api-scanner:$gradle_plugins_version"
        classpath "net.sf.proguard:proguard-gradle:$proguard_version"
        classpath 'com.github.ben-manes:gradle-versions-plugin:0.15.0'
        classpath "org.jetbrains.kotlin:kotlin-noarg:$kotlin_version"
        classpath "org.jetbrains.dokka:dokka-gradle-plugin:${dokka_version}"
        classpath "org.ajoberstar:grgit:1.1.0"
        classpath "net.i2p.crypto:eddsa:$eddsa_version" // Needed for ServiceIdentityGenerator in the build environment.
        classpath "org.owasp:dependency-check-gradle:${dependency_checker_version}"
        classpath "org.jfrog.buildinfo:build-info-extractor-gradle:$artifactory_plugin_version"
    }
}

plugins {
    // TODO The capsule plugin requires the newer DSL plugin block.It would be nice if we could unify all the plugins into one style,
    // but the DSL has some restrictions e.g can't be used on the allprojects section. So we should revisit this if there are improvements in Gradle.
    // Version 1.0.2 of this plugin uses capsule:1.0.1
    id "us.kirchmeier.capsule" version "1.0.2"
}

ext {
    corda_revision = org.ajoberstar.grgit.Grgit.open(file('.')).head().id
}

apply plugin: 'project-report'
apply plugin: 'com.github.ben-manes.versions'
apply plugin: 'net.corda.plugins.publish-utils'
apply plugin: 'maven-publish'
apply plugin: 'com.jfrog.artifactory'

// We need the following three lines even though they're inside an allprojects {} block below because otherwise
// IntelliJ gets confused when importing the project and ends up erasing and recreating the .idea directory, along
// with the run configurations. It also doesn't realise that the project is a Java 8 project and misconfigures
// the resulting import. This fixes it.
apply plugin: 'java'
sourceCompatibility = 1.8
targetCompatibility = 1.8


allprojects {
    apply plugin: 'kotlin'
    apply plugin: 'jacoco'
    apply plugin: 'org.owasp.dependencycheck'
    apply plugin: 'kotlin-allopen'

    allOpen {
        annotations(
                "javax.persistence.Entity",
                "javax.persistence.Embeddable",
                "javax.persistence.MappedSuperclass"
        )
    }

    dependencyCheck {
        suppressionFile = '.ci/dependency-checker/suppressedLibraries.xml'
        cveValidForHours = 1
        format = 'ALL'
    }
    sourceCompatibility = 1.8
    targetCompatibility = 1.8

    tasks.withType(JavaCompile) {
        options.compilerArgs << "-Xlint:unchecked" << "-Xlint:deprecation" << "-Xlint:-options" << "-parameters"
    }

    tasks.withType(org.jetbrains.kotlin.gradle.tasks.KotlinCompile).all {
        kotlinOptions {
            languageVersion = "1.2"
            apiVersion = "1.2"
            jvmTarget = "1.8"
            javaParameters = true   // Useful for reflection.
            freeCompilerArgs = ['-Xenable-jvm-default']
        }
    }

    tasks.withType(Jar) { task ->
        // Includes War and Ear
        manifest {
            attributes('Corda-Release-Version': corda_release_version)
            attributes('Corda-Platform-Version': corda_platform_version)
            attributes('Corda-Revision': corda_revision)
            attributes('Corda-Vendor': 'Corda Enterprise Edition')
            attributes('Automatic-Module-Name': "net.corda.${task.project.name.replaceAll('-', '.')}")
        }
    }

    tasks.withType(Test) {
        // Prevent the project from creating temporary files outside of the build directory.
        systemProperty 'java.io.tmpdir', buildDir.absolutePath

        // Ensures that "net.corda.testing.amqp.enable" is passed correctly from Gradle command line
        // down to JVM executing unit test. It looks like we are running unit tests in the forked mode
        // and all the "-D" parameters passed to Gradle not making it to unit test level
        // TODO: Remove once we fully switched to AMQP
        final AMQP_ENABLE_PROP_NAME = "net.corda.testing.amqp.enable"
        systemProperty(AMQP_ENABLE_PROP_NAME, System.getProperty(AMQP_ENABLE_PROP_NAME))

         // relational database provider to be used by node
        final DATABASE_PROVIDER = "custom.databaseProvider"
        final DATASOURCE_URL = "corda.dataSourceProperties.dataSource.url"
        final DATASOURCE_CLASSNAME = "corda.dataSourceProperties.dataSourceClassName"
        final DATASOURCE_USER = "corda.dataSourceProperties.dataSource.user"
        final DATASOURCE_PASSWORD = "corda.dataSourceProperties.dataSource.password"

        // integration testing database configuration (to be used in conjunction with a DATABASE_PROVIDER)
        final TEST_DB_ADMIN_USER = "test.db.admin.user"
        final TEST_DB_ADMIN_PASSWORD = "test.db.admin.password"
        final TEST_DB_SCRIPT_DIR = "test.db.script.dir"

        [DATABASE_PROVIDER,DATASOURCE_URL, DATASOURCE_CLASSNAME, DATASOURCE_USER, DATASOURCE_PASSWORD,
          TEST_DB_ADMIN_USER, TEST_DB_ADMIN_PASSWORD, TEST_DB_SCRIPT_DIR].forEach {
            def property = System.getProperty(it)
            if (property != null) {
                systemProperty(it, property)
            }
        }

        if (System.getProperty("test.maxParallelForks") != null) {
            maxParallelForks = Integer.valueOf(System.getProperty("test.maxParallelForks"))
        }

        if (project.path.startsWith(':experimental') && System.getProperty("experimental.test.enable") == null) {
            enabled = false
        }
    }

    group 'com.r3.corda'
    version "$corda_release_version"

    repositories {
        mavenLocal()
        mavenCentral()
        jcenter()
        maven { url 'https://jitpack.io' }
        maven { url "$artifactory_contextUrl/corda-releases" } // cordform-common
        if (project.hasProperty("mavenOracleUsername") && project.hasProperty("mavenOraclePassword")) {
            maven {
                // For integrationTest task when running against Oracle database the JDBC driver is in Oracle Maven repository with login access only,
                // setup an account on https://login.oracle.com/oaam_server/login.do
                // provide credentials to Gradle task by -PmavenOracleUsername=... -PmavenOraclePassword=...
                url "https://www.oracle.com/content/secure/maven/content"
                credentials {
                    username = project.property("mavenOracleUsername")
                    password = project.property("mavenOraclePassword")
                }
            }
        }
    }

    configurations {
        all {
            resolutionStrategy {
                // Force dependencies to use the same version of Kotlin as Corda.
                force "org.jetbrains.kotlin:kotlin-stdlib-jdk7:$kotlin_version"
                force "org.jetbrains.kotlin:kotlin-stdlib-jdk8:$kotlin_version"
                force "org.jetbrains.kotlin:kotlin-reflect:$kotlin_version"

                // Demand that everything uses our given version of Netty.
                eachDependency { details ->
                    if (details.requested.group == 'io.netty' && details.requested.name.startsWith('netty-')) {
                        details.useVersion netty_version
                    }
                }
            }
        }
        compile {
            // We want to use SLF4J's version of these bindings: jcl-over-slf4j
            // Remove any transitive dependency on Apache's version.
            exclude group: 'commons-logging', module: 'commons-logging'

            // Netty-All is an uber-jar which contains every Netty module.
            // Exclude it to force us to use the individual Netty modules instead.
            exclude group: 'io.netty', module: 'netty-all'
        }
        runtime {
            // We never want isolated.jar on classPath, since we want to test jar being dynamically loaded as an attachment
            exclude module: 'isolated'
        }
    }
}

// Check that we are running on a Java 8 JDK. The source/targetCompatibility values above aren't sufficient to
// guarantee this because those are properties checked by the Java plugin, but we're using Kotlin.
//
// We recommend a specific minor version (unfortunately, not checkable directly) because JavaFX adds APIs in
// minor releases, so we can't work with just any Java 8, it has to be a recent one.
if (!JavaVersion.current().java8Compatible)
    throw new GradleException("Corda requires Java 8, please upgrade to at least 1.8.0_$java8_minUpdateVersion")

repositories {
    mavenLocal()
    mavenCentral()
    jcenter()
}

// Required for building out the fat JAR.
dependencies {
    compile project(':node')
    compile "com.google.guava:guava:$guava_version"

    // Set to corda compile to ensure it exists now deploy nodes no longer relies on build
    compile project(path: ":node:capsule", configuration: 'runtimeArtifacts')
    compile project(path: ":webserver:webcapsule", configuration: 'runtimeArtifacts')

    // For the buildCordappDependenciesJar task
    runtime project(':client:jfx')
    runtime project(':client:mock')
    runtime project(':client:rpc')
    runtime project(':core')
    runtime project(':confidential-identities')
    runtime project(':finance')
    runtime project(':webserver')
    testCompile project(':test-utils')
}

jar {
    // Prevent the root project from building an unwanted dummy CorDapp.
    enabled = false
}

task jacocoRootReport(type: org.gradle.testing.jacoco.tasks.JacocoReport) {
    dependsOn = subprojects.test
    additionalSourceDirs = files(subprojects.sourceSets.main.allSource.srcDirs)
    sourceDirectories = files(subprojects.sourceSets.main.allSource.srcDirs)
    classDirectories = files(subprojects.sourceSets.main.output)
    executionData = files(subprojects.jacocoTestReport.executionData)
    reports {
        html.enabled = true
        xml.enabled = true
        csv.enabled = false
    }
    onlyIf = {
        true
    }
    doFirst {
        executionData = files(executionData.findAll {
            it.exists()
        })
    }
}

tasks.withType(Test) {
    reports.html.destination = file("${reporting.baseDir}/${name}")
}

task testReport(type: TestReport) {
    destinationDir = file("$buildDir/reports/allTests")
    // Include the results from the `test` task in all subprojects
    reportOn subprojects*.test
}

bintrayConfig {
    // user = System.getenv('CORDA_BINTRAY_USER')
    // key = System.getenv('CORDA_BINTRAY_KEY')
    repo = 'corda'
    org = 'r3'
    licenses = ['Apache-2.0']
    vcsUrl = 'https://github.com/corda/corda'
    projectUrl = 'https://github.com/corda/corda'
    gpgSign = true
    gpgPassphrase = System.getenv('CORDA_BINTRAY_GPG_PASSPHRASE')
    publications = [
            'corda-jfx',
            'corda-mock',
            'corda-rpc',
            'corda-core',
            'corda-core-deterministic',
            'corda',
            'corda-finance',
            'corda-node',
            'corda-node-api',
            'corda-test-common',
            'corda-test-utils',
            'corda-jackson',
            'corda-webserver-impl',
            'corda-webserver',
            'corda-node-driver',
            'corda-confidential-identities',
            'corda-launcher',
            'corda-shell',
            'corda-serialization',
            'corda-serialization-deterministic',
<<<<<<< HEAD
            'corda-bridgeserver',
            'corda-ptflows',
            'jmeter-corda',
            'tools-database-manager',
            'tools-blob-inspector',
            'tools-network-bootstrapper'
=======
            'corda-tools-blob-inspector',
            'corda-tools-network-bootstrapper'
>>>>>>> d5d46c67
    ]
    license {
        name = 'Apache-2.0'
        url = 'https://www.apache.org/licenses/LICENSE-2.0'
        distribution = 'repo'
    }
    developer {
        id = 'R3'
        name = 'R3'
        email = 'dev@corda.net'
    }
}

// Build a ZIP of all JARs required to compile the Cordapp template
// Note: corda.jar is used at runtime so no runtime ZIP is necessary.
// Resulting ZIP can be found in "build/distributions"
task buildCordappDependenciesZip(type: Zip) {
    baseName 'corda-deps'
    from configurations.runtime
    from configurations.compile
    from configurations.testCompile
    from buildscript.configurations.classpath
    from 'node/capsule/NOTICE' // CDDL notice
    duplicatesStrategy = DuplicatesStrategy.EXCLUDE
}

artifactory {
    publish {
        contextUrl = artifactory_contextUrl
        repository {
            repoKey = 'enterprise-dev'
            username = 'teamcity'
            password = System.getenv('CORDA_ARTIFACTORY_PASSWORD')
        }

        defaults {
            // Root project applies the plugin (for this block) but does not need to be published
            if(project != rootProject) {
                publications(project.extensions.publish.name())
            }
        }
    }
}

task generateApi(type: net.corda.plugins.GenerateApi){
    baseName = "api-corda"
}

// This exists to reduce CI build time when the envvar is set (can save up to 40 minutes)
if(file('corda-docs-only-build').exists() || (System.getenv('CORDA_DOCS_ONLY_BUILD') != null)) {
    if(file('corda-docs-only-build').exists()) {
        logger.info("Tests are disabled due to presence of file 'corda-docs-only-build' in the project root")
    } else {
        logger.info("Tests are disabled due to the presence of envvar CORDA_DOCS_ONLY_BUILD")
    }

    allprojects {
        test {
            exclude '*/**'
        }

        it.afterEvaluate {
            if(it.tasks.findByName("integrationTest") != null) {
                integrationTest {
                    exclude '*/**'
                }
            }
        }

        it.afterEvaluate {
            if(it.tasks.findByName("smokeTest") != null) {
                smokeTest {
                    exclude '*/**'
                }
            }
        }
    }
}

wrapper {
    gradleVersion = "4.4.1"
    distributionType = Wrapper.DistributionType.ALL
}<|MERGE_RESOLUTION|>--- conflicted
+++ resolved
@@ -405,17 +405,12 @@
             'corda-shell',
             'corda-serialization',
             'corda-serialization-deterministic',
-<<<<<<< HEAD
+            'corda-tools-blob-inspector',
+            'corda-tools-network-bootstrapper',
             'corda-bridgeserver',
             'corda-ptflows',
             'jmeter-corda',
-            'tools-database-manager',
-            'tools-blob-inspector',
-            'tools-network-bootstrapper'
-=======
-            'corda-tools-blob-inspector',
-            'corda-tools-network-bootstrapper'
->>>>>>> d5d46c67
+            'tools-database-manager'
     ]
     license {
         name = 'Apache-2.0'
