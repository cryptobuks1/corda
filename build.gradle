--- conflicted
+++ resolved
@@ -40,14 +40,9 @@
     ext.disruptor_version = constants.getProperty("disruptorVersion")
     ext.metrics_version = constants.getProperty("metricsVersion")
     ext.metrics_new_relic_version = constants.getProperty("metricsNewRelicVersion")
-<<<<<<< HEAD
-    ext.okhttp_version = '3.5.0'
+    ext.okhttp_version = '3.14.1'
     ext.netty_version = '4.1.29.Final'
     ext.tcnative_version = '2.0.14.Final'
-=======
-    ext.okhttp_version = '3.14.1'
-    ext.netty_version = '4.1.22.Final'
->>>>>>> 688c7427
     ext.typesafe_config_version = constants.getProperty("typesafeConfigVersion")
     ext.fileupload_version = '1.3.3'
     // Legacy JUnit 4 version
