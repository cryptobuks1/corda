--- conflicted
+++ resolved
@@ -8,7 +8,7 @@
     ext.corda_release_distribution = "com.r3.corda"
 
     //OS version for shared dependencies
-    ext.os_corda_release_version = "4.0"
+    ext.os_corda_release_version = "5.0-SNAPSHOT"
 
     // Increment this on any release that changes public APIs anywhere in the Corda platform
     ext.corda_platform_version = constants.getProperty("platformVersion")
@@ -62,11 +62,7 @@
     ext.disruptor_version = constants.getProperty("disruptorVersion")
     ext.metrics_version = constants.getProperty("metricsVersion")
     ext.metrics_new_relic_version = constants.getProperty("metricsNewRelicVersion")
-<<<<<<< HEAD
-    ext.okhttp_version = '3.14.1'
-=======
     ext.okhttp_version = '3.14.2'
->>>>>>> fb736ad9
     ext.netty_version = '4.1.29.Final'
     ext.tcnative_version = '2.0.14.Final'
     ext.typesafe_config_version = constants.getProperty("typesafeConfigVersion")
@@ -83,15 +79,9 @@
     ext.mockito_kotlin_version = '1.6.0'
     ext.hamkrest_version = '1.7.0.0'
     ext.jopt_simple_version = '5.0.2'
-<<<<<<< HEAD
-    ext.jansi_version = '1.14'
-    ext.hibernate_version = '5.3.10.Final'
-    ext.h2_version = '1.4.197' // Update docs if renamed or removed.
-=======
     ext.jansi_version = '1.18'
     ext.hibernate_version = '5.4.3.Final'
     ext.h2_version = '1.4.199' // Update docs if renamed or removed.
->>>>>>> fb736ad9
     ext.postgresql_version = '42.2.5'
     ext.rxjava_version = '1.3.8'
     ext.dokka_version = '0.9.17'
@@ -104,13 +94,8 @@
     ext.spring_jdbc_version ='5.0.0.RELEASE'
     ext.shiro_version = '1.4.1'
     ext.artifactory_plugin_version = constants.getProperty('artifactoryPluginVersion')
-<<<<<<< HEAD
-    ext.hikari_version = '2.7.9'
-    ext.liquibase_version = '3.5.5'
-=======
     ext.hikari_version = '3.3.1'
     ext.liquibase_version = '3.6.3'
->>>>>>> fb736ad9
     ext.artifactory_contextUrl = 'https://ci-artifactory.corda.r3cev.com/artifactory'
     ext.snake_yaml_version = constants.getProperty('snakeYamlVersion')
     ext.docker_compose_rule_version = '0.35.0'
@@ -119,12 +104,7 @@
     ext.eaagentloader_version = '1.0.3'
     ext.curator_version = '4.2.0'
     ext.proguard_version = constants.getProperty('proguardVersion')
-<<<<<<< HEAD
-    ext.jsch_version = '0.1.54'
-    ext.commons_cli_version = '1.4'
-=======
     ext.jsch_version = '0.1.55'
->>>>>>> fb736ad9
     ext.protonj_version = '0.33.0' // Overide Artemis version
     ext.snappy_version = '0.4'
     ext.class_graph_version = '4.8.41'
@@ -479,11 +459,8 @@
             'corda-tools-health-survey',
             'corda-tools-config-obfuscator',
             'corda-tools-ha-utilities',
-<<<<<<< HEAD
             'corda-tools-notary-registration',
-=======
             'corda-tools-log-tracer',
->>>>>>> fb736ad9
             'corda-firewall',
             'corda-ptflows',
             'jmeter-corda',
@@ -496,11 +473,8 @@
             'corda-tools-cliutils',
             'corda-common-configuration-parsing',
             'corda-common-validation',
-<<<<<<< HEAD
-=======
             'corda-common-logging',
             'corda-tools-network-builder',
->>>>>>> fb736ad9
             'pinger'
     ]
     license {
