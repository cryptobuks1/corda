--- conflicted
+++ resolved
@@ -117,10 +117,6 @@
     ext.picocli_version = '3.9.6'
     ext.commons_io_version = '2.6'
     ext.controlsfx_version = '8.40.15'
-<<<<<<< HEAD
-    ext.fontawesomefx_commons_version = '11.0'
-    ext.fontawesomefx_fontawesome_version = '4.7.0-11'
-=======
     if (JavaVersion.current() == JavaVersion.VERSION_11) {
         // has been compiled by a more recent version of the Java Runtime (class file version 55.0)
         ext.fontawesomefx_commons_version = '11.0'
@@ -130,7 +126,6 @@
         ext.fontawesomefx_commons_version = '8.15'
         ext.fontawesomefx_fontawesome_version = '4.7.0-5'
     }
->>>>>>> 219624fb
 
     // Name of the IntelliJ SDK created for the deterministic Java rt.jar.
     // ext.deterministic_idea_sdk = '1.8 (Deterministic)'
