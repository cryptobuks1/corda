--- conflicted
+++ resolved
@@ -118,14 +118,8 @@
     minimumPlatformVersion 1
     workflow {
         name "net/corda/samples/attachment-demo"
-<<<<<<< HEAD
-        vendor "R3"
-        targetPlatformVersion corda_platform_version.toInteger()
-        minimumPlatformVersion 1
-=======
         versionId 1
         vendor "R3"
         licence "Open Source (Apache 2)"
->>>>>>> 9cdda3bd
     }
 }