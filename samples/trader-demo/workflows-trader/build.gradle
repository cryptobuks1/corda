--- conflicted
+++ resolved
@@ -7,24 +7,12 @@
     cordaCompile project(':core')
 
     // The trader demo CorDapp depends upon Cash CorDapp features
-    cordapp ("net.corda:corda-finance-contracts:$os_corda_release_version")
+    cordapp "net.corda:corda-finance-contracts:$os_corda_release_version"
     cordapp project(':finance:workflows')
-    
+
     testCompile project(':node-driver')
     testCompile "junit:junit:$junit_version"
-<<<<<<< HEAD
-    testCompile "org.assertj:assertj-core:${assertj_version}"
-
-    integrationTestCompile project(':finance:workflows')
-    integrationTestCompile ("net.corda:corda-finance-contracts:$os_corda_release_version")
-}
-
-task integrationTest(type: Test, dependsOn: []) {
-    testClassesDirs = sourceSets.integrationTest.output.classesDirs
-    classpath = sourceSets.integrationTest.runtimeClasspath
-=======
     testCompile "org.assertj:assertj-core:$assertj_version"
->>>>>>> 1cd78a99
 }
 
 jar {
