package net.corda.vega

import com.opengamma.strata.product.common.BuySell
import net.corda.core.identity.CordaX500Name
import net.corda.core.internal.div
import net.corda.core.internal.packageName
import net.corda.core.utilities.getOrThrow
import net.corda.serialization.internal.amqp.AbstractAMQPSerializationScheme
import net.corda.testing.common.internal.ProjectStructure.projectRootDir
import net.corda.testing.core.DUMMY_BANK_A_NAME
import net.corda.testing.core.DUMMY_BANK_B_NAME
import net.corda.testing.core.DUMMY_NOTARY_NAME
import net.corda.testing.driver.DriverParameters
import net.corda.testing.driver.driver
import net.corda.testing.http.HttpApi
import net.corda.testing.internal.IntegrationTest
import net.corda.testing.internal.IntegrationTestSchemas
import net.corda.testing.node.internal.FINANCE_CORDAPPS
import net.corda.testing.node.internal.findCordapp
import net.corda.vega.api.PortfolioApi
import net.corda.vega.api.PortfolioApiUtils
import net.corda.vega.api.SwapDataModel
import net.corda.vega.api.SwapDataView
import net.corda.vega.plugin.customserializers.CurrencyParameterSensitivitiesSerializer
import org.assertj.core.api.Assertions.assertThat
import org.junit.After
import org.junit.Before
import org.junit.ClassRule
import org.junit.Test
import java.math.BigDecimal
import java.time.LocalDate

class SimmValuationTest : IntegrationTest() {
    private companion object {
        // SIMM demo can only currently handle one valuation date due to a lack of market data or a market data source.
        val valuationDate: LocalDate = LocalDate.parse("2016-06-06")
        val nodeALegalName = DUMMY_BANK_A_NAME
        val nodeBLegalName = DUMMY_BANK_B_NAME
        const val testTradeId = "trade1"

        @ClassRule
        @JvmField
        val databaseSchemas = IntegrationTestSchemas(DUMMY_BANK_A_NAME, DUMMY_BANK_B_NAME, DUMMY_NOTARY_NAME)
    }

<<<<<<< HEAD
    @Before
    fun setup() {
        System.setProperty(AbstractAMQPSerializationScheme.SCAN_SPEC_PROP_NAME, CurrencyParameterSensitivitiesSerializer::class.packageName)
    }

    @After
    override fun tearDown() {
        System.clearProperty(AbstractAMQPSerializationScheme.SCAN_SPEC_PROP_NAME)
        super.tearDown()
    }

=======
>>>>>>> c4b5ac2e
    @Test
    fun `runs SIMM valuation demo`() {
        val logConfigFile = projectRootDir / "samples" / "simm-valuation-demo" / "src" / "main" / "resources" / "log4j2.xml"
        assertThat(logConfigFile).isRegularFile()
        driver(DriverParameters(isDebug = true,
<<<<<<< HEAD
                cordappsForAllNodes = listOf(findCordapp("net.corda.vega.flows"), findCordapp("net.corda.vega.contracts")) + FINANCE_CORDAPPS,
=======
                startNodesInProcess = false, // starting nodes in separate processes to ensure system class path does not contain 3rd party libraries (masking serialization issues)
                cordappsForAllNodes = listOf(findCordapp("net.corda.vega.flows"), findCordapp("net.corda.vega.contracts"), findCordapp("net.corda.confidential")) + FINANCE_CORDAPPS,
>>>>>>> c4b5ac2e
                systemProperties = mapOf("log4j.configurationFile" to logConfigFile.toString()))
        ) {
            val nodeAFuture = startNode(providedName = nodeALegalName)
            val nodeBFuture = startNode(providedName = nodeBLegalName)
            val (nodeA, nodeB) = listOf(nodeAFuture, nodeBFuture).map { it.getOrThrow() }
            val nodeAWebServerFuture = startWebserver(nodeA)
            val nodeBWebServerFuture = startWebserver(nodeB)
            val nodeAApi = HttpApi.fromHostAndPort(nodeAWebServerFuture.getOrThrow().listenAddress, "api/simmvaluationdemo")
            val nodeBApi = HttpApi.fromHostAndPort(nodeBWebServerFuture.getOrThrow().listenAddress, "api/simmvaluationdemo")
            val nodeBParty = getPartyWithName(nodeAApi, nodeBLegalName)
            val nodeAParty = getPartyWithName(nodeBApi, nodeALegalName)

            createTradeBetween(nodeAApi, nodeBParty, testTradeId)
            assertTradeExists(nodeBApi, nodeAParty, testTradeId)
            assertTradeExists(nodeAApi, nodeBParty, testTradeId)

            runValuationsBetween(nodeAApi, nodeBParty)
            assertValuationExists(nodeBApi, nodeAParty)
            assertValuationExists(nodeAApi, nodeBParty)
        }
    }

    private fun getPartyWithName(partyApi: HttpApi, counterparty: CordaX500Name): PortfolioApi.ApiParty {
        return getAvailablePartiesFor(partyApi).counterparties.single { it.text == counterparty }
    }

    private fun getAvailablePartiesFor(partyApi: HttpApi): PortfolioApi.AvailableParties {
        return partyApi.getJson("whoami")
    }

    private fun createTradeBetween(partyApi: HttpApi, counterparty: PortfolioApi.ApiParty, tradeId: String) {
        val trade = SwapDataModel(tradeId, "desc", valuationDate, "EUR_FIXED_1Y_EURIBOR_3M",
                valuationDate, LocalDate.parse("2020-01-02"), BuySell.BUY, BigDecimal.valueOf(1000), BigDecimal.valueOf(0.1))
        partyApi.putJson("${counterparty.id}/trades", trade)
    }

    private fun assertTradeExists(partyApi: HttpApi, counterparty: PortfolioApi.ApiParty, tradeId: String) {
        val trades = partyApi.getJson<Array<SwapDataView>>("${counterparty.id}/trades")
        assertThat(trades).filteredOn { it.id == tradeId }.isNotEmpty()
    }

    private fun runValuationsBetween(partyApi: HttpApi, counterparty: PortfolioApi.ApiParty) {
        partyApi.postJson("${counterparty.id}/portfolio/valuations/calculate", PortfolioApi.ValuationCreationParams(valuationDate))
    }

    private fun assertValuationExists(partyApi: HttpApi, counterparty: PortfolioApi.ApiParty) {
        val valuations = partyApi.getJson<PortfolioApiUtils.ValuationsView>("${counterparty.id}/portfolio/valuations")
        assertThat(valuations.initialMargin.call["total"]).isNotEqualTo(0.0)
    }
}<|MERGE_RESOLUTION|>--- conflicted
+++ resolved
@@ -43,31 +43,13 @@
         val databaseSchemas = IntegrationTestSchemas(DUMMY_BANK_A_NAME, DUMMY_BANK_B_NAME, DUMMY_NOTARY_NAME)
     }
 
-<<<<<<< HEAD
-    @Before
-    fun setup() {
-        System.setProperty(AbstractAMQPSerializationScheme.SCAN_SPEC_PROP_NAME, CurrencyParameterSensitivitiesSerializer::class.packageName)
-    }
-
-    @After
-    override fun tearDown() {
-        System.clearProperty(AbstractAMQPSerializationScheme.SCAN_SPEC_PROP_NAME)
-        super.tearDown()
-    }
-
-=======
->>>>>>> c4b5ac2e
     @Test
     fun `runs SIMM valuation demo`() {
         val logConfigFile = projectRootDir / "samples" / "simm-valuation-demo" / "src" / "main" / "resources" / "log4j2.xml"
         assertThat(logConfigFile).isRegularFile()
         driver(DriverParameters(isDebug = true,
-<<<<<<< HEAD
+                startNodesInProcess = false, // starting nodes in separate processes to ensure system class path does not contain 3rd party libraries (masking serialization issues)
                 cordappsForAllNodes = listOf(findCordapp("net.corda.vega.flows"), findCordapp("net.corda.vega.contracts")) + FINANCE_CORDAPPS,
-=======
-                startNodesInProcess = false, // starting nodes in separate processes to ensure system class path does not contain 3rd party libraries (masking serialization issues)
-                cordappsForAllNodes = listOf(findCordapp("net.corda.vega.flows"), findCordapp("net.corda.vega.contracts"), findCordapp("net.corda.confidential")) + FINANCE_CORDAPPS,
->>>>>>> c4b5ac2e
                 systemProperties = mapOf("log4j.configurationFile" to logConfigFile.toString()))
         ) {
             val nodeAFuture = startNode(providedName = nodeALegalName)
