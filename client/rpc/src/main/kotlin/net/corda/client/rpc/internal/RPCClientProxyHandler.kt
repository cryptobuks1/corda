/*
 * R3 Proprietary and Confidential
 *
 * Copyright (c) 2018 R3 Limited.  All rights reserved.
 *
 * The intellectual and technical concepts contained herein are proprietary to R3 and its suppliers and are protected by trade secret law.
 *
 * Distribution of this file or any portion thereof via any medium without the express permission of R3 is strictly prohibited.
 */

package net.corda.client.rpc.internal

import co.paralleluniverse.common.util.SameThreadExecutor
import com.esotericsoftware.kryo.Kryo
import com.esotericsoftware.kryo.Serializer
import com.esotericsoftware.kryo.io.Input
import com.esotericsoftware.kryo.io.Output
import com.github.benmanes.caffeine.cache.Cache
import com.github.benmanes.caffeine.cache.Caffeine
import com.github.benmanes.caffeine.cache.RemovalCause
import com.github.benmanes.caffeine.cache.RemovalListener
import com.google.common.util.concurrent.SettableFuture
import com.google.common.util.concurrent.ThreadFactoryBuilder
import net.corda.client.rpc.CordaRPCClientConfiguration
import net.corda.client.rpc.RPCException
import net.corda.client.rpc.RPCSinceVersion
import net.corda.core.context.Actor
import net.corda.core.context.Trace
import net.corda.core.context.Trace.InvocationId
import net.corda.core.internal.LazyStickyPool
import net.corda.core.internal.LifeCycle
import net.corda.core.internal.ThreadBox
import net.corda.core.internal.times
import net.corda.core.messaging.RPCOps
import net.corda.core.serialization.SerializationContext
import net.corda.core.serialization.serialize
import net.corda.core.utilities.Try
import net.corda.core.utilities.contextLogger
import net.corda.core.utilities.debug
import net.corda.core.utilities.getOrThrow
import net.corda.nodeapi.RPCApi
import net.corda.nodeapi.internal.DeduplicationChecker
import org.apache.activemq.artemis.api.core.ActiveMQException
import org.apache.activemq.artemis.api.core.RoutingType
import org.apache.activemq.artemis.api.core.SimpleString
import org.apache.activemq.artemis.api.core.client.*
import org.apache.activemq.artemis.api.core.client.ActiveMQClient.DEFAULT_ACK_BATCH_SIZE
import rx.Notification
import rx.Observable
import rx.subjects.UnicastSubject
import java.lang.reflect.InvocationHandler
import java.lang.reflect.Method
import java.time.Instant
import java.util.*
import java.util.concurrent.*
import java.util.concurrent.atomic.AtomicBoolean
import java.util.concurrent.atomic.AtomicInteger
import java.util.concurrent.atomic.AtomicLong
import kotlin.reflect.jvm.javaMethod

/**
 * This class provides a proxy implementation of an RPC interface for RPC clients. It translates API calls to lower-level
 * RPC protocol messages. For this protocol see [RPCApi].
 *
 * When a method is called on the interface the arguments are serialised and the request is forwarded to the server. The
 * server then executes the code that implements the RPC and sends a reply.
 *
 * An RPC reply may contain [Observable]s, which are serialised simply as unique IDs. On the client side we create a
 * [UnicastSubject] for each such ID. Subsequently the server may send observations attached to this ID, which are
 * forwarded to the [UnicastSubject]. Note that the observations themselves may contain further [Observable]s, which are
 * handled in the same way.
 *
 * To do the above we take advantage of Kryo's datastructure traversal. When the client is deserialising a message from
 * the server that may contain Observables it is supplied with an [ObservableContext] that exposes the map used to demux
 * the observations. When an [Observable] is encountered during traversal a new [UnicastSubject] is added to the map and
 * we carry on. Each observation later contains the corresponding Observable ID, and we just forward that to the
 * associated [UnicastSubject].
 *
 * The client may signal that it no longer consumes a particular [Observable]. This may be done explicitly by
 * unsubscribing from the [Observable], or if the [Observable] is garbage collected the client will eventually
 * automatically signal the server. This is done using a cache that holds weak references to the [UnicastSubject]s.
 * The cleanup happens in batches using a dedicated reaper, scheduled on [reaperExecutor].
 *
 * The client will attempt to failover in case the server become unreachable. Depending on the [ServerLocataor] instance
 * passed in the constructor, failover is either handle at Artemis level or client level. If only one transport
 * was used to create the [ServerLocator], failover is handled by Artemis (retrying based on [CordaRPCClientConfiguration].
 * If a list of transport configurations was used, failover is handled locally. Artemis is able to do it, however the
 * brokers on server side need to be configured in HA mode and the [ServerLocator] needs to be created with HA as well.
 */
class RPCClientProxyHandler(
        private val rpcConfiguration: CordaRPCClientConfiguration,
        private val rpcUsername: String,
        private val rpcPassword: String,
        private val serverLocator: ServerLocator,
        private val clientAddress: SimpleString,
        private val rpcOpsClass: Class<out RPCOps>,
        serializationContext: SerializationContext,
        private val sessionId: Trace.SessionId,
        private val externalTrace: Trace?,
        private val impersonatedActor: Actor?
) : InvocationHandler {

    private enum class State {
        UNSTARTED,
        SERVER_VERSION_NOT_SET,
        STARTED,
        FINISHED
    }

    private val lifeCycle = LifeCycle(State.UNSTARTED)

    private companion object {
        private val log = contextLogger()
        // To check whether toString() is being invoked
        val toStringMethod: Method = Object::toString.javaMethod!!

        private fun addRpcCallSiteToThrowable(throwable: Throwable, callSite: Throwable) {
            var currentThrowable = throwable
            while (true) {
                val cause = currentThrowable.cause
                if (cause == null) {
                    currentThrowable.initCause(callSite)
                    break
                } else {
                    currentThrowable = cause
                }
            }
        }
    }

    // Used for reaping
    private var reaperExecutor: ScheduledExecutorService? = null
    // Used for sending
    private var sendExecutor: ExecutorService? = null

    // A sticky pool for running Observable.onNext()s. We need the stickiness to preserve the observation ordering.
    private val observationExecutorThreadFactory = ThreadFactoryBuilder().setNameFormat("rpc-client-observation-pool-%d").setDaemon(true).build()
    private val observationExecutorPool = LazyStickyPool(rpcConfiguration.observationExecutorPoolSize) {
        Executors.newFixedThreadPool(1, observationExecutorThreadFactory)
    }

    // Holds the RPC reply futures.
    private val rpcReplyMap = RpcReplyMap()
    // Optionally holds RPC call site stack traces to be shown on errors/warnings.
    private val callSiteMap = if (rpcConfiguration.trackRpcCallSites) CallSiteMap() else null
    // Holds the Observables and a reference store to keep Observables alive when subscribed to.
    private val observableContext = ObservableContext(
            callSiteMap = callSiteMap,
            observableMap = createRpcObservableMap(),
            hardReferenceStore = Collections.synchronizedSet(mutableSetOf<Observable<*>>())
    )
    // Holds a reference to the scheduled reaper.
    private var reaperScheduledFuture: ScheduledFuture<*>? = null
    // The protocol version of the server, to be initialised to the value of [RPCOps.protocolVersion]
    private var serverProtocolVersion: Int? = null

    // Stores the Observable IDs that are already removed from the map but are not yet sent to the server.
    private val observablesToReap = ThreadBox(object {
        var observables = ArrayList<InvocationId>()
    })
    private val serializationContextWithObservableContext = RpcClientObservableSerializer.createContext(serializationContext, observableContext)

    private fun createRpcObservableMap(): RpcObservableMap {
        val onObservableRemove = RemovalListener<InvocationId, UnicastSubject<Notification<*>>> { key, value, cause ->
            val observableId = key!!
            val rpcCallSite = callSiteMap?.remove(observableId)
            if (cause == RemovalCause.COLLECTED) {
                log.warn(listOf(
                        "A hot observable returned from an RPC was never subscribed to.",
                        "This wastes server-side resources because it was queueing observations for retrieval.",
                        "It is being closed now, but please adjust your code to call .notUsed() on the observable",
                        "to close it explicitly. (Java users: subscribe to it then unsubscribe). This warning",
                        "will appear less frequently in future versions of the platform and you can ignore it",
                        "if you want to.").joinToString(" "), rpcCallSite)
            }
            observablesToReap.locked { observables.add(observableId) }
        }
        return Caffeine.newBuilder().
                weakValues().
                removalListener(onObservableRemove).executor(SameThreadExecutor.getExecutor()).
                build()
    }

    private var sessionFactory: ClientSessionFactory? = null
    private var producerSession: ClientSession? = null
    private var consumerSession: ClientSession? = null
    private var rpcProducer: ClientProducer? = null
    private var rpcConsumer: ClientConsumer? = null

    private val deduplicationChecker = DeduplicationChecker(rpcConfiguration.deduplicationCacheExpiry)
    private val deduplicationSequenceNumber = AtomicLong(0)

    private val sendingEnabled = AtomicBoolean(true)
<<<<<<< HEAD
    // used to interrupt failover thread (i.e. client is closed while failing over)
=======
    // Used to interrupt failover thread (i.e. client is closed while failing over).
>>>>>>> 10c559a3
    private var haFailoverThread: Thread? = null

    /**
     * Start the client. This creates the per-client queue, starts the consumer session and the reaper.
     */
    fun start() {
        lifeCycle.requireState(State.UNSTARTED)
        reaperExecutor = Executors.newScheduledThreadPool(
                1,
                ThreadFactoryBuilder().setNameFormat("rpc-client-reaper-%d").setDaemon(true).build()
        )
        sendExecutor = Executors.newSingleThreadExecutor(
                ThreadFactoryBuilder().setNameFormat("rpc-client-sender-%d").build()
        )
        reaperScheduledFuture = reaperExecutor!!.scheduleAtFixedRate(
                this::reapObservablesAndNotify,
                rpcConfiguration.reapInterval.toMillis(),
                rpcConfiguration.reapInterval.toMillis(),
                TimeUnit.MILLISECONDS
        )
        // Create a session factory using the first available server. If more than one transport configuration was
        // used when creating the server locator, every one will be tried during failover. The locator will round-robin
        // through the available transport configurations with the starting position being generated randomly.
        // If there's only one available, that one will be retried continuously as configured in rpcConfiguration.
        // There is no failover on first attempt, meaning that if a connection cannot be established, the serverLocator
        // will try another transport if it exists or throw an exception otherwise.
        sessionFactory = serverLocator.createSessionFactory()
        // Depending on how the client is constructed, connection failure is treated differently
        if (serverLocator.staticTransportConfigurations.size == 1) {
            sessionFactory!!.addFailoverListener(this::failoverHandler)
        } else {
            sessionFactory!!.addFailoverListener(this::haFailoverHandler)
        }
        initSessions()
        lifeCycle.transition(State.UNSTARTED, State.SERVER_VERSION_NOT_SET)
        startSessions()
    }

    // This is the general function that transforms a client side RPC to internal Artemis messages.
    override fun invoke(proxy: Any, method: Method, arguments: Array<out Any?>?): Any? {
        lifeCycle.requireState { it == State.STARTED || it == State.SERVER_VERSION_NOT_SET }
        checkProtocolVersion(method)
        if (method == toStringMethod) {
            return "Client RPC proxy for $rpcOpsClass"
        }
        if (consumerSession!!.isClosed) {
            throw RPCException("RPC Proxy is closed")
        }

        if (!sendingEnabled.get())
            throw RPCException("RPC server is not available.")

        val replyId = InvocationId.newInstance()
        callSiteMap?.set(replyId, Throwable("<Call site of root RPC '${method.name}'>"))
        try {
            val serialisedArguments = (arguments?.toList() ?: emptyList()).serialize(context = serializationContextWithObservableContext)
            val request = RPCApi.ClientToServer.RpcRequest(
                    clientAddress,
                    method.name,
                    serialisedArguments,
                    replyId,
                    sessionId,
                    externalTrace,
                    impersonatedActor
            )
            val replyFuture = SettableFuture.create<Any>()
            require(rpcReplyMap.put(replyId, replyFuture) == null) {
                "Generated several RPC requests with same ID $replyId"
            }

            sendMessage(request)
            return replyFuture.getOrThrow()
        } catch (e: RuntimeException) {
            // Already an unchecked exception, so just rethrow it
            throw e
        } catch (e: Exception) {
            // This must be a checked exception, so wrap it
            throw RPCException(e.message ?: "", e)
        } finally {
            callSiteMap?.remove(replyId)
        }
    }

    private fun sendMessage(message: RPCApi.ClientToServer) {
        val artemisMessage = producerSession!!.createMessage(false)
        message.writeToClientMessage(artemisMessage)
        sendExecutor!!.submit {
            artemisMessage.putLongProperty(RPCApi.DEDUPLICATION_SEQUENCE_NUMBER_FIELD_NAME, deduplicationSequenceNumber.getAndIncrement())
            log.debug { "-> RPC -> $message" }
            rpcProducer!!.send(artemisMessage)
        }
    }

    // The handler for Artemis messages.
    private fun artemisMessageHandler(message: ClientMessage) {
        val serverToClient = RPCApi.ServerToClient.fromClientMessage(serializationContextWithObservableContext, message)
        val deduplicationSequenceNumber = message.getLongProperty(RPCApi.DEDUPLICATION_SEQUENCE_NUMBER_FIELD_NAME)
        if (deduplicationChecker.checkDuplicateMessageId(serverToClient.deduplicationIdentity, deduplicationSequenceNumber)) {
            log.info("Message duplication detected, discarding message")
            return
        }
        log.debug { "Got message from RPC server $serverToClient" }
        when (serverToClient) {
            is RPCApi.ServerToClient.RpcReply -> {
                val replyFuture = rpcReplyMap.remove(serverToClient.id)
                if (replyFuture == null) {
                    log.error("RPC reply arrived to unknown RPC ID ${serverToClient.id}, this indicates an internal RPC error.")
                } else {
                    val result = serverToClient.result
                    when (result) {
                        is Try.Success -> replyFuture.set(result.value)
                        is Try.Failure -> {
                            val rpcCallSite = callSiteMap?.get(serverToClient.id)
                            if (rpcCallSite != null) addRpcCallSiteToThrowable(result.exception, rpcCallSite)
                            replyFuture.setException(result.exception)
                        }
                    }
                }
            }
            is RPCApi.ServerToClient.Observation -> {
                val observable = observableContext.observableMap.getIfPresent(serverToClient.id)
                if (observable == null) {
                    log.debug("Observation ${serverToClient.content} arrived to unknown Observable with ID ${serverToClient.id}. " +
                            "This may be due to an observation arriving before the server was " +
                            "notified of observable shutdown")
                } else {
                    // We schedule the onNext() on an executor sticky-pooled based on the Observable ID.
                    observationExecutorPool.run(serverToClient.id) { executor ->
                        executor.submit {
                            val content = serverToClient.content
                            if (content.isOnCompleted || content.isOnError) {
                                observableContext.observableMap.invalidate(serverToClient.id)
                            }
                            // Add call site information on error
                            if (content.isOnError) {
                                val rpcCallSite = callSiteMap?.get(serverToClient.id)
                                if (rpcCallSite != null) addRpcCallSiteToThrowable(content.throwable, rpcCallSite)
                            }
                            observable.onNext(content)
                        }
                    }
                }
            }
        }
        message.acknowledge()
    }

    /**
     * Closes this handler without notifying observables.
     * This method clears up only local resources and as such does not block on any network resources.
     */
    fun forceClose() {
        close(false)
    }

    /**
     * Closes this handler and sends notifications to all observables, so it can immediately clean up resources.
     * Notifications sent to observables are to be acknowledged, therefore this call blocks until all acknowledgements are received.
     * If this is not convenient see the [forceClose] method.
     * If an observable is not accessible this method may block for a duration of the message broker timeout.
     */
    fun notifyServerAndClose() {
        close(true)
    }

    /**
     * Closes the RPC proxy. Reaps all observables, shuts down the reaper, closes all sessions and executors.
     * When observables are to be notified (i.e. the [notify] parameter is true),
     * the method blocks until all the messages are acknowledged by the observables.
     * Note: If any of the observables is inaccessible, the method blocks for the duration of the timeout set on the message broker.
     *
     * @param notify whether to notify observables or not.
     */
    private fun close(notify: Boolean = true) {
        haFailoverThread?.apply {
            interrupt()
            join(1000)
        }
        sessionFactory?.close()
        reaperScheduledFuture?.cancel(false)
        observableContext.observableMap.invalidateAll()
        reapObservables(notify)
        reaperExecutor?.shutdownNow()
        sendExecutor?.shutdownNow()
        // Note the ordering is important, we shut down the consumer *before* the observation executor, otherwise we may
        // leak borrowed executors.
        val observationExecutors = observationExecutorPool.close()
        observationExecutors.forEach { it.shutdownNow() }
        lifeCycle.justTransition(State.FINISHED)
    }

    /**
     * Check the [RPCSinceVersion] of the passed in [calledMethod] against the server's protocol version.
     */
    private fun checkProtocolVersion(calledMethod: Method) {
        val serverProtocolVersion = serverProtocolVersion
        if (serverProtocolVersion == null) {
            lifeCycle.requireState(State.SERVER_VERSION_NOT_SET)
        } else {
            lifeCycle.requireState(State.STARTED)
            val sinceVersion = calledMethod.getAnnotation(RPCSinceVersion::class.java)?.version ?: 0
            if (sinceVersion > serverProtocolVersion) {
                throw UnsupportedOperationException("Method $calledMethod was added in RPC protocol version $sinceVersion but the server is running $serverProtocolVersion")
            }
        }
    }

    /**
     * Set the server's protocol version. Note that before doing so the client is not considered fully started, although
     * RPCs already may be called with it.
     */
    internal fun setServerProtocolVersion(version: Int) {
        if (serverProtocolVersion == null) {
            serverProtocolVersion = version
        } else {
            throw IllegalStateException("setServerProtocolVersion called, but the protocol version was already set!")
        }
        lifeCycle.transition(State.SERVER_VERSION_NOT_SET, State.STARTED)
    }

    private fun reapObservablesAndNotify() = reapObservables()

    private fun reapObservables(notify: Boolean = true) {
        observableContext.observableMap.cleanUp()
        if (!notify) return
        val observableIds = observablesToReap.locked {
            if (observables.isNotEmpty()) {
                val temporary = observables
                observables = ArrayList()
                temporary
            } else {
                null
            }
        }
        if (observableIds != null) {
            log.debug { "Reaping ${observableIds.size} observables" }
            sendMessage(RPCApi.ClientToServer.ObservablesClosed(observableIds))
        }
    }

    private fun attemptReconnect() {
<<<<<<< HEAD
        var reconnectAttempts = rpcConfiguration.maxReconnectAttempts * serverLocator.staticTransportConfigurations.size
=======
        var reconnectAttempts = rpcConfiguration.maxReconnectAttempts.times(serverLocator.staticTransportConfigurations.size)
>>>>>>> 10c559a3
        var retryInterval = rpcConfiguration.connectionRetryInterval
        val maxRetryInterval = rpcConfiguration.connectionMaxRetryInterval

        var transportIterator = serverLocator.staticTransportConfigurations.iterator()
        while (transportIterator.hasNext() && reconnectAttempts != 0) {
            val transport = transportIterator.next()
            if (!transportIterator.hasNext())
                transportIterator = serverLocator.staticTransportConfigurations.iterator()

            log.debug("Trying to connect using ${transport.params}")
            try {
                if (serverLocator != null && !serverLocator.isClosed) {
                    sessionFactory = serverLocator.createSessionFactory(transport)
                } else {
                    log.warn("Stopping reconnect attempts.")
                    log.debug("Server locator is closed or garbage collected. Proxy may have been closed during reconnect.")
                    break
                }
            } catch (e: ActiveMQException) {
                try {
                    Thread.sleep(retryInterval.toMillis())
                } catch (e: InterruptedException) {}
<<<<<<< HEAD
                // could not connect, try with next server transport
=======
                // Could not connect, try with next server transport.
>>>>>>> 10c559a3
                reconnectAttempts--
                retryInterval = minOf(maxRetryInterval, retryInterval.times(rpcConfiguration.connectionRetryIntervalMultiplier.toLong()))
                continue
            }

<<<<<<< HEAD
            log.debug("Connected successfully using ${transport.params}")
=======
            log.debug("Connected successfully after $reconnectAttempts attempts using ${transport.params}.")
>>>>>>> 10c559a3
            log.info("RPC server available.")
            sessionFactory!!.addFailoverListener(this::haFailoverHandler)
            initSessions()
            startSessions()
            sendingEnabled.set(true)
            break
        }

        if (reconnectAttempts == 0 || sessionFactory == null)
            log.error("Could not reconnect to the RPC server.")
    }

    private fun initSessions() {
        producerSession = sessionFactory!!.createSession(rpcUsername, rpcPassword, false, true, true, false, DEFAULT_ACK_BATCH_SIZE)
        rpcProducer = producerSession!!.createProducer(RPCApi.RPC_SERVER_QUEUE_NAME)
        consumerSession = sessionFactory!!.createSession(rpcUsername, rpcPassword, false, true, true, false, DEFAULT_ACK_BATCH_SIZE)
        consumerSession!!.createTemporaryQueue(clientAddress, RoutingType.ANYCAST, clientAddress)
        rpcConsumer = consumerSession!!.createConsumer(clientAddress)
        rpcConsumer!!.setMessageHandler(this::artemisMessageHandler)
    }

    private fun startSessions() {
        consumerSession!!.start()
        producerSession!!.start()
    }

    private fun haFailoverHandler(event: FailoverEventType) {
        if (event == FailoverEventType.FAILURE_DETECTED) {
            log.warn("Connection failure. Attempting to reconnect using back-up addresses.")
            cleanUpOnConnectionLoss()
            sessionFactory?.apply {
                connection.destroy()
                cleanup()
                close()
            }
            haFailoverThread = Thread.currentThread()
            attemptReconnect()
        }
<<<<<<< HEAD
        /* Other events are not considered as reconnection is not done by Artemis */
=======
        // Other events are not considered as reconnection is not done by Artemis.
>>>>>>> 10c559a3
    }

    private fun failoverHandler(event: FailoverEventType) {
        when (event) {
            FailoverEventType.FAILURE_DETECTED -> {
               cleanUpOnConnectionLoss()
            }

            FailoverEventType.FAILOVER_COMPLETED -> {
                sendingEnabled.set(true)
                log.info("RPC server available.")
            }

            FailoverEventType.FAILOVER_FAILED -> {
                log.error("Could not reconnect to the RPC server.")
            }
        }
    }

    private fun cleanUpOnConnectionLoss() {
        sendingEnabled.set(false)
        log.warn("Terminating observables.")
        val m = observableContext.observableMap.asMap()
        m.keys.forEach { k ->
            observationExecutorPool.run(k) {
                m[k]?.onError(RPCException("Connection failure detected."))
            }
        }
        observableContext.observableMap.invalidateAll()

        rpcReplyMap.forEach { _, replyFuture ->
            replyFuture.setException(RPCException("Connection failure detected."))
        }

        rpcReplyMap.clear()
        callSiteMap?.clear()
    }
}

private typealias RpcObservableMap = Cache<InvocationId, UnicastSubject<Notification<*>>>
private typealias RpcReplyMap = ConcurrentHashMap<InvocationId, SettableFuture<Any?>>
private typealias CallSiteMap = ConcurrentHashMap<InvocationId, Throwable?>

/**
 * Holds a context available during Kryo deserialisation of messages that are expected to contain Observables.
 *
 * @param observableMap holds the Observables that are ultimately exposed to the user.
 * @param hardReferenceStore holds references to Observables we want to keep alive while they are subscribed to.
 */
data class ObservableContext(
        val callSiteMap: CallSiteMap?,
        val observableMap: RpcObservableMap,
        val hardReferenceStore: MutableSet<Observable<*>>
)

/**
 * A [Serializer] to deserialise Observables once the corresponding Kryo instance has been provided with an [ObservableContext].
 */
object RpcClientObservableSerializer : Serializer<Observable<*>>() {
    private object RpcObservableContextKey

    fun createContext(serializationContext: SerializationContext, observableContext: ObservableContext): SerializationContext {
        return serializationContext.withProperty(RpcObservableContextKey, observableContext)
    }

    private fun <T> pinInSubscriptions(observable: Observable<T>, hardReferenceStore: MutableSet<Observable<*>>): Observable<T> {
        val refCount = AtomicInteger(0)
        return observable.doOnSubscribe {
            if (refCount.getAndIncrement() == 0) {
                require(hardReferenceStore.add(observable)) { "Reference store already contained reference $this on add" }
            }
        }.doOnUnsubscribe {
            if (refCount.decrementAndGet() == 0) {
                require(hardReferenceStore.remove(observable)) { "Reference store did not contain reference $this on remove" }
            }
        }
    }

    override fun read(kryo: Kryo, input: Input, type: Class<Observable<*>>): Observable<Any> {
        val observableContext = kryo.context[RpcObservableContextKey] as ObservableContext
        val observableId = input.readInvocationId() ?: throw IllegalStateException("Unable to read invocationId from Input.")
        val observable = UnicastSubject.create<Notification<*>>()
        require(observableContext.observableMap.getIfPresent(observableId) == null) {
            "Multiple Observables arrived with the same ID $observableId"
        }
        val rpcCallSite = getRpcCallSite(kryo, observableContext)
        observableContext.observableMap.put(observableId, observable)
        observableContext.callSiteMap?.put(observableId, rpcCallSite)
        // We pin all Observables into a hard reference store (rooted in the RPC proxy) on subscription so that users
        // don't need to store a reference to the Observables themselves.
        return pinInSubscriptions(observable, observableContext.hardReferenceStore).doOnUnsubscribe {
            // This causes Future completions to give warnings because the corresponding OnComplete sent from the server
            // will arrive after the client unsubscribes from the observable and consequently invalidates the mapping.
            // The unsubscribe is due to [ObservableToFuture]'s use of first().
            observableContext.observableMap.invalidate(observableId)
        }.dematerialize()
    }

    private fun Input.readInvocationId() : InvocationId? {

        val value = readString() ?: return null
        val timestamp = readLong()
        return InvocationId(value, Instant.ofEpochMilli(timestamp))
    }

    override fun write(kryo: Kryo, output: Output, observable: Observable<*>) {
        throw UnsupportedOperationException("Cannot serialise Observables on the client side")
    }

    private fun getRpcCallSite(kryo: Kryo, observableContext: ObservableContext): Throwable? {
        val rpcRequestOrObservableId = kryo.context[RPCApi.RpcRequestOrObservableIdKey] as InvocationId
        return observableContext.callSiteMap?.get(rpcRequestOrObservableId)
    }
}<|MERGE_RESOLUTION|>--- conflicted
+++ resolved
@@ -191,11 +191,7 @@
     private val deduplicationSequenceNumber = AtomicLong(0)
 
     private val sendingEnabled = AtomicBoolean(true)
-<<<<<<< HEAD
-    // used to interrupt failover thread (i.e. client is closed while failing over)
-=======
     // Used to interrupt failover thread (i.e. client is closed while failing over).
->>>>>>> 10c559a3
     private var haFailoverThread: Thread? = null
 
     /**
@@ -437,11 +433,7 @@
     }
 
     private fun attemptReconnect() {
-<<<<<<< HEAD
-        var reconnectAttempts = rpcConfiguration.maxReconnectAttempts * serverLocator.staticTransportConfigurations.size
-=======
         var reconnectAttempts = rpcConfiguration.maxReconnectAttempts.times(serverLocator.staticTransportConfigurations.size)
->>>>>>> 10c559a3
         var retryInterval = rpcConfiguration.connectionRetryInterval
         val maxRetryInterval = rpcConfiguration.connectionMaxRetryInterval
 
@@ -464,21 +456,13 @@
                 try {
                     Thread.sleep(retryInterval.toMillis())
                 } catch (e: InterruptedException) {}
-<<<<<<< HEAD
                 // could not connect, try with next server transport
-=======
-                // Could not connect, try with next server transport.
->>>>>>> 10c559a3
                 reconnectAttempts--
                 retryInterval = minOf(maxRetryInterval, retryInterval.times(rpcConfiguration.connectionRetryIntervalMultiplier.toLong()))
                 continue
             }
 
-<<<<<<< HEAD
-            log.debug("Connected successfully using ${transport.params}")
-=======
             log.debug("Connected successfully after $reconnectAttempts attempts using ${transport.params}.")
->>>>>>> 10c559a3
             log.info("RPC server available.")
             sessionFactory!!.addFailoverListener(this::haFailoverHandler)
             initSessions()
@@ -517,11 +501,7 @@
             haFailoverThread = Thread.currentThread()
             attemptReconnect()
         }
-<<<<<<< HEAD
-        /* Other events are not considered as reconnection is not done by Artemis */
-=======
         // Other events are not considered as reconnection is not done by Artemis.
->>>>>>> 10c559a3
     }
 
     private fun failoverHandler(event: FailoverEventType) {
