--- conflicted
+++ resolved
@@ -61,12 +61,8 @@
 
     @Before
     public void setUp() throws Exception {
-<<<<<<< HEAD
         super.setUp();
-        node = startNode(ALICE_NAME, 1, singletonList(rpcUser));
-=======
         node = startNode(ALICE_NAME, 1000, singletonList(rpcUser));
->>>>>>> f6ee263d
         client = new CordaRPCClient(requireNonNull(node.getNode().getConfiguration().getRpcOptions().getAddress()));
     }
 
