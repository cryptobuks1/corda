--- conflicted
+++ resolved
@@ -69,17 +69,10 @@
 }
 
 jib.container {
-<<<<<<< HEAD
   mainClass = "net.corda.node.Corda"
   args = ['--log-to-console', '--no-local-shell', '--config-file=/config/node.conf']
   // The Groovy string needs to be converted to a `java.lang.String` below.
   jvmFlags = ['-Xmx1g', "-javaagent:/app/libs/quasar-core-${quasar_version}.jar".toString()]
-=======
-    mainClass = "net.corda.node.Corda"
-    args = ['--log-to-console', '--no-local-shell', '--config-file=/config/node.conf']
-    // The Groovy string needs to be converted to a `java.lang.String` below.
-    jvmFlags = ['-Xmx1g', "-javaagent:/app/libs/quasar-core-${quasar_version}-jdk8.jar".toString()]
->>>>>>> 7ef9a8d2
 }
 
 // Use manual resource copying of log4j2.xml rather than source sets.
@@ -245,7 +238,6 @@
     options.compilerArgs << '-proc:none'
 }
 
-<<<<<<< HEAD
 test {
     maxHeapSize = "3g"
     maxParallelForks = (System.env.CORDA_NODE_TESTING_FORKS == null) ? 1 : "$System.env.CORDA_NODE_TESTING_FORKS".toInteger()
@@ -258,8 +250,6 @@
     forkEvery = 20
 }
 
-=======
->>>>>>> 7ef9a8d2
 task integrationTest(type: Test) {
     maxHeapSize = "1536m"
     // fork a new test process for every test class
