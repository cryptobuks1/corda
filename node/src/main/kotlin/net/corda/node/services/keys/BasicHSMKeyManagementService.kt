package net.corda.node.services.keys

import net.corda.core.crypto.*
import net.corda.core.crypto.internal.AliasPrivateKey
import net.corda.core.identity.PartyAndCertificate
import net.corda.core.internal.NamedCacheFactory
import net.corda.core.internal.VisibleForTesting
import net.corda.core.serialization.SingletonSerializeAsToken
import net.corda.core.serialization.serialize
import net.corda.core.utilities.MAX_HASH_HEX_SIZE
import net.corda.node.services.identity.PersistentIdentityService
import net.corda.node.services.keys.BasicHSMKeyManagementService.PrivateKeyType.*
import net.corda.node.utilities.AppendOnlyPersistentMap
<<<<<<< HEAD
import net.corda.nodeapi.internal.cryptoservice.CryptoService
import net.corda.nodeapi.internal.cryptoservice.WrappedPrivateKey
=======
import net.corda.nodeapi.internal.cryptoservice.SignOnlyCryptoService
>>>>>>> fb736ad9
import net.corda.nodeapi.internal.persistence.CordaPersistence
import net.corda.nodeapi.internal.persistence.NODE_DATABASE_PREFIX
import org.apache.commons.lang3.ArrayUtils.EMPTY_BYTE_ARRAY
import org.bouncycastle.operator.ContentSigner
import java.security.KeyPair
import java.security.PrivateKey
import java.security.PublicKey
import java.util.*
import javax.persistence.*
import kotlin.collections.LinkedHashSet

/**
 * A persistent re-implementation of [E2ETestKeyManagementService] to support CryptoService for initial keys and
 * database storage for anonymous fresh keys.
 *
 * This is not the long-term implementation.  See the list of items in the above class.
 *
 * This class needs database transactions to be in-flight during method calls and init.
 *
 * Notes:
 * - For signing operations with the keys imported during startup, [cryptoService] is used.
 * - For generating fresh (anonymous) keys:
 *  - if a [wrappingCryptoService] is configured, then this is used and the generated keys are wrapped and stored encrypted at rest.
 *  - if no [wrappingCryptoService] is configured, then no wrapping is used, keys are generated in software and stored unencrypted at rest.
 * - Signing with fresh keys that have been previously generated will be performed locally or using [wrappingCryptoService], depending
 *  on how the keys were generated and stored.
 */
class BasicHSMKeyManagementService(cacheFactory: NamedCacheFactory, val identityService: PersistentIdentityService,
<<<<<<< HEAD
                                   private val database: CordaPersistence, private val cryptoService: CryptoService) : SingletonSerializeAsToken(), KeyManagementServiceInternal {
    private var wrappingCryptoService: CryptoService? = null
    private var wrappingKeyAlias: String? = null

    constructor(cacheFactory: NamedCacheFactory, identityService: PersistentIdentityService,
                database: CordaPersistence, cryptoService: CryptoService,
                wrappingCryptoService: CryptoService, wrappingKeyAlias: String): this(cacheFactory, identityService, database, cryptoService) {
        this.wrappingCryptoService = wrappingCryptoService
        this.wrappingKeyAlias = wrappingKeyAlias
    }

    @VisibleForTesting
    public fun wrappingEnabled() = wrappingCryptoService != null

=======
                                   private val database: CordaPersistence, private val cryptoService: SignOnlyCryptoService) : SingletonSerializeAsToken(), KeyManagementServiceInternal {
>>>>>>> fb736ad9
    @Entity
    @Table(name = "${NODE_DATABASE_PREFIX}our_key_pairs")
    class PersistentKey(
            @Id
            @Column(name = "public_key_hash", length = MAX_HASH_HEX_SIZE, nullable = false)
            var publicKeyHash: String,

            @Lob
            @Column(name = "public_key", nullable = false)
            var publicKey: ByteArray = EMPTY_BYTE_ARRAY,
            @Lob
            @Column(name = "private_key", nullable = true)
            var privateKey: ByteArray? = EMPTY_BYTE_ARRAY,
            @Lob
            @Column(name = "private_key_material_wrapped", nullable = true)
            var privateWrappedKey: ByteArray?,
            @Column(name = "scheme_code_name", nullable = true)
            var schemeCodeName: String?
    ) {
        constructor(publicKey: PublicKey, privateKey: PrivateKey)
            : this(publicKey.toStringShort(), publicKey.encoded, privateKey.encoded, null, null)

        constructor(publicKey: PublicKey, wrappedPrivateKey: WrappedPrivateKey)
            : this(publicKey.toStringShort(), publicKey.encoded, null, wrappedPrivateKey.keyMaterial, wrappedPrivateKey.signatureScheme.schemeCodeName)
    }

    private class GenericPrivateKey {
        val privateKey: PrivateKey?
        val wrappedPrivateKey: WrappedPrivateKey?

        constructor(privateKey: PrivateKey) {
            this.privateKey = privateKey
            this.wrappedPrivateKey = null
        }

        constructor(wrappedPrivateKey: WrappedPrivateKey) {
            this.privateKey = null
            this.wrappedPrivateKey = wrappedPrivateKey
        }

        fun getType(): PrivateKeyType {
            return if (privateKey != null) {
                REGULAR
            } else {
                WRAPPED
            }
        }

        companion object {
            fun fromPersistentKey(persistentKey: PersistentKey): GenericPrivateKey {
                return if (persistentKey.privateKey == null) {
                    GenericPrivateKey(WrappedPrivateKey(persistentKey.privateWrappedKey!!, Crypto.findSignatureScheme(persistentKey.schemeCodeName!!)))
                } else {
                    GenericPrivateKey(Crypto.decodePrivateKey(persistentKey.privateKey!!))
                }
            }
            fun toPersistentKey(publicKey: PublicKey, genericPrivateKey: GenericPrivateKey): PersistentKey {
                return if (genericPrivateKey.privateKey == null) {
                    PersistentKey(publicKey, genericPrivateKey.wrappedPrivateKey!!)
                } else {
                    PersistentKey(publicKey, genericPrivateKey.privateKey)
                }
            }
        }
    }

    private enum class PrivateKeyType {
        REGULAR,
        WRAPPED
    }

    private companion object {
        fun createKeyMap(cacheFactory: NamedCacheFactory): AppendOnlyPersistentMap<PublicKey, GenericPrivateKey, PersistentKey, String> {
            return AppendOnlyPersistentMap(
                    cacheFactory = cacheFactory,
                    name = "BasicHSMKeyManagementService_keys",
                    toPersistentEntityKey = { it.toStringShort() },
                    fromPersistentEntity = { Pair(Crypto.decodePublicKey(it.publicKey), GenericPrivateKey.fromPersistentKey(it)) },
                    toPersistentEntity = { key: PublicKey, value: GenericPrivateKey ->
                        GenericPrivateKey.toPersistentKey(key, value)
                    },
                    persistentEntityClass = PersistentKey::class.java
            )
        }
    }

    // Maintain a map from PublicKey to alias for the initial keys.
    private val originalKeysMap = mutableMapOf<PublicKey, String>()
    // A map for anonymous keys.
    private val keysMap = createKeyMap(cacheFactory)

    override fun start(initialKeyPairs: Set<KeyPair>) {
        initialKeyPairs.forEach {
            require(it.private is AliasPrivateKey) { "${this.javaClass.name} supports AliasPrivateKeys only, but ${it.private.algorithm} key was found" }
            originalKeysMap[Crypto.toSupportedPublicKey(it.public)] = (it.private as AliasPrivateKey).alias
        }
    }

<<<<<<< HEAD
    override val keys: Set<PublicKey> get() = database.transaction {
        originalKeysMap.keys
                .plus(keysMap.allPersisted().map { it.first }.toSet())
=======
    override val keys: Set<PublicKey> get() {
        return database.transaction {
            val set = LinkedHashSet<PublicKey>(originalKeysMap.keys)
            keysMap.allPersisted.use { it.forEach { set += it.first } }
            set
        }
>>>>>>> fb736ad9
    }

    private fun containsPublicKey(publicKey: PublicKey): Boolean {
        return publicKey in originalKeysMap || publicKey in keysMap
    }

    override fun filterMyKeys(candidateKeys: Iterable<PublicKey>): Iterable<PublicKey> = database.transaction {
        identityService.stripNotOurKeys(candidateKeys)
    }

    override fun freshKey(): PublicKey {
        if (wrappingCryptoService == null) {
            val keyPair = generateKeyPair()
            database.transaction {
                keysMap[keyPair.public] = GenericPrivateKey(keyPair.private)
            }
            return keyPair.public
        } else {
            val (publicKey, privateWrappedKey) = wrappingCryptoService!!.generateWrappedKeyPair(wrappingKeyAlias!!)
            database.transaction {
                keysMap[publicKey] = GenericPrivateKey(privateWrappedKey)
            }
            return publicKey
        }


    }

    override fun freshKey(externalId: UUID): PublicKey {
        val newKey = freshKey()
        database.transaction { session.persist(PublicKeyHashToExternalId(externalId, newKey)) }
        return newKey
    }

    override fun freshKeyAndCert(identity: PartyAndCertificate, revocationEnabled: Boolean): PartyAndCertificate {
        return freshCertificate(identityService, freshKey(), identity, getSigner(identity.owningKey))
    }

    override fun freshKeyAndCert(identity: PartyAndCertificate, revocationEnabled: Boolean, externalId: UUID): PartyAndCertificate {
        val newKeyWithCert = freshKeyAndCert(identity, revocationEnabled)
        database.transaction { session.persist(PublicKeyHashToExternalId(externalId, newKeyWithCert.owningKey)) }
        return newKeyWithCert
    }

    private fun getSigner(publicKey: PublicKey): ContentSigner {
        val signingPublicKey = getSigningPublicKey(publicKey)
        return cryptoService.getSigner(originalKeysMap[signingPublicKey]!!)
    }

    // It looks for the PublicKey in the (potentially) CompositeKey that is ours.
    // TODO what if we own two or more leaves of a CompositeKey?
    private fun getSigningPublicKey(publicKey: PublicKey): PublicKey {
        return publicKey.keys.first { containsPublicKey(it) }
    }

    override fun sign(bytes: ByteArray, publicKey: PublicKey): DigitalSignature.WithKey {
        val signingPublicKey = getSigningPublicKey(publicKey)

        return if (signingPublicKey in originalKeysMap) {
            DigitalSignature.WithKey(signingPublicKey, cryptoService.sign(originalKeysMap[signingPublicKey]!!, bytes))
        } else {
            val genericPrivateKey = database.transaction {
                keysMap[signingPublicKey]!!
            }
            when (genericPrivateKey.getType()) {
                REGULAR -> {
                    val keyPair = KeyPair(signingPublicKey, genericPrivateKey.privateKey)
                    keyPair.sign(bytes)
                }
                WRAPPED -> {
                    DigitalSignature.WithKey(signingPublicKey, wrappingCryptoService!!.sign(wrappingKeyAlias!!, genericPrivateKey.wrappedPrivateKey!!, bytes))
                }
            }
        }
    }

    // TODO: A full KeyManagementService implementation needs to record activity to the Audit Service and to limit
    //      signing to appropriately authorised contexts and initiating users.
    override fun sign(signableData: SignableData, publicKey: PublicKey): TransactionSignature {
        val signingPublicKey = getSigningPublicKey(publicKey)

        return if (signingPublicKey in originalKeysMap) {
            val sigKey: SignatureScheme = Crypto.findSignatureScheme(signingPublicKey)
            val sigMetaData: SignatureScheme = Crypto.findSignatureScheme(signableData.signatureMetadata.schemeNumberID)
            require(sigKey == sigMetaData || sigMetaData == Crypto.COMPOSITE_KEY) {
                "Metadata schemeCodeName: ${sigMetaData.schemeCodeName} is not aligned with the key type: ${sigKey.schemeCodeName}."
            }
            val signatureBytes = cryptoService.sign(originalKeysMap[signingPublicKey]!!, signableData.serialize().bytes)
            TransactionSignature(signatureBytes, signingPublicKey, signableData.signatureMetadata)
        } else {
            val genericPrivateKey = database.transaction {
                keysMap[signingPublicKey]!!
            }
            when (genericPrivateKey.getType()) {
                REGULAR -> {
                    val keyPair = KeyPair(signingPublicKey, genericPrivateKey.privateKey)
                    keyPair.sign(signableData)
                }
                WRAPPED -> {
                    val signatureBytes = wrappingCryptoService!!.sign(wrappingKeyAlias!!, genericPrivateKey.wrappedPrivateKey!!, signableData.serialize().bytes)
                    TransactionSignature(signatureBytes, signingPublicKey, signableData.signatureMetadata)
                }
            }
        }
    }
}<|MERGE_RESOLUTION|>--- conflicted
+++ resolved
@@ -11,12 +11,8 @@
 import net.corda.node.services.identity.PersistentIdentityService
 import net.corda.node.services.keys.BasicHSMKeyManagementService.PrivateKeyType.*
 import net.corda.node.utilities.AppendOnlyPersistentMap
-<<<<<<< HEAD
 import net.corda.nodeapi.internal.cryptoservice.CryptoService
 import net.corda.nodeapi.internal.cryptoservice.WrappedPrivateKey
-=======
-import net.corda.nodeapi.internal.cryptoservice.SignOnlyCryptoService
->>>>>>> fb736ad9
 import net.corda.nodeapi.internal.persistence.CordaPersistence
 import net.corda.nodeapi.internal.persistence.NODE_DATABASE_PREFIX
 import org.apache.commons.lang3.ArrayUtils.EMPTY_BYTE_ARRAY
@@ -45,7 +41,6 @@
  *  on how the keys were generated and stored.
  */
 class BasicHSMKeyManagementService(cacheFactory: NamedCacheFactory, val identityService: PersistentIdentityService,
-<<<<<<< HEAD
                                    private val database: CordaPersistence, private val cryptoService: CryptoService) : SingletonSerializeAsToken(), KeyManagementServiceInternal {
     private var wrappingCryptoService: CryptoService? = null
     private var wrappingKeyAlias: String? = null
@@ -60,9 +55,6 @@
     @VisibleForTesting
     public fun wrappingEnabled() = wrappingCryptoService != null
 
-=======
-                                   private val database: CordaPersistence, private val cryptoService: SignOnlyCryptoService) : SingletonSerializeAsToken(), KeyManagementServiceInternal {
->>>>>>> fb736ad9
     @Entity
     @Table(name = "${NODE_DATABASE_PREFIX}our_key_pairs")
     class PersistentKey(
@@ -161,18 +153,13 @@
         }
     }
 
-<<<<<<< HEAD
-    override val keys: Set<PublicKey> get() = database.transaction {
-        originalKeysMap.keys
-                .plus(keysMap.allPersisted().map { it.first }.toSet())
-=======
     override val keys: Set<PublicKey> get() {
         return database.transaction {
-            val set = LinkedHashSet<PublicKey>(originalKeysMap.keys)
+        val set = LinkedHashSet<PublicKey>(originalKeysMap.keys
+                )
             keysMap.allPersisted.use { it.forEach { set += it.first } }
             set
         }
->>>>>>> fb736ad9
     }
 
     private fun containsPublicKey(publicKey: PublicKey): Boolean {
