--- conflicted
+++ resolved
@@ -2,7 +2,6 @@
 
 import net.corda.core.flows.Destination
 import net.corda.core.flows.FlowLogic
-import net.corda.core.identity.AbstractParty
 import net.corda.core.identity.Party
 import net.corda.core.internal.FlowIORequest
 import net.corda.core.serialization.SerializedBytes
@@ -72,11 +71,7 @@
      * Initiate a flow. This causes a new session object to be created and returned to the flow. Note that no actual
      * communication takes place at this time, only on the first send/receive operation on the session.
      */
-<<<<<<< HEAD
-    data class InitiateFlow(val wellKnownParty: Party, val requestedParty: AbstractParty?) : Event()
-=======
     data class InitiateFlow(val destination: Destination) : Event()
->>>>>>> 76eec9aa
 
     /**
      * Signal the entering into a subflow.
