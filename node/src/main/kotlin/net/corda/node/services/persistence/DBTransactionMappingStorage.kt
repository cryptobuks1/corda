/*
 * R3 Proprietary and Confidential
 *
 * Copyright (c) 2018 R3 Limited.  All rights reserved.
 *
 * The intellectual and technical concepts contained herein are proprietary to R3 and its suppliers and are protected by trade secret law.
 *
 * Distribution of this file or any portion thereof via any medium without the express permission of R3 is strictly prohibited.
 */

package net.corda.node.services.persistence

import net.corda.core.crypto.SecureHash
import net.corda.core.flows.StateMachineRunId
import net.corda.core.internal.ConcurrentBox
import net.corda.core.internal.bufferUntilSubscribed
import net.corda.core.messaging.DataFeed
import net.corda.core.messaging.StateMachineTransactionMapping
import net.corda.node.services.api.StateMachineRecordedTransactionMappingStorage
<<<<<<< HEAD
import net.corda.node.utilities.AppendOnlyPersistentMap
=======
import net.corda.node.utilities.*
import net.corda.nodeapi.internal.persistence.CordaPersistence
>>>>>>> 1c7b44fb
import net.corda.nodeapi.internal.persistence.NODE_DATABASE_PREFIX
import net.corda.nodeapi.internal.persistence.bufferUntilDatabaseCommit
import net.corda.nodeapi.internal.persistence.wrapWithDatabaseTransaction
import rx.subjects.PublishSubject
import java.io.Serializable
import java.util.*
import javax.annotation.concurrent.ThreadSafe
import javax.persistence.Column
import javax.persistence.Entity
import javax.persistence.Id

/**
 * Database storage of a txhash -> state machine id mapping.
 *
 * Mappings are added as transactions are persisted by [ServiceHub.recordTransaction], and never deleted.  Used in the
 * RPC API to correlate transaction creation with flows.
 */
@ThreadSafe
class DBTransactionMappingStorage(private val database: CordaPersistence) : StateMachineRecordedTransactionMappingStorage {

    @Entity
    @javax.persistence.Table(name = "${NODE_DATABASE_PREFIX}transaction_mappings")
    class DBTransactionMapping(
            @Id
            @Column(name = "tx_id", length = 64, nullable = false)
            var txId: String = "",

            @Column(name = "state_machine_run_id", length = 36, nullable = false)
            var stateMachineRunId: String = ""
    ) : Serializable

    private companion object {
        fun createMap(): AppendOnlyPersistentMap<SecureHash, StateMachineRunId, DBTransactionMapping, String> {
            return AppendOnlyPersistentMap(
                    toPersistentEntityKey = { it.toString() },
                    fromPersistentEntity = { Pair(SecureHash.parse(it.txId), StateMachineRunId(UUID.fromString(it.stateMachineRunId))) },
                    toPersistentEntity = { key: SecureHash, (uuid) ->
                        DBTransactionMapping().apply {
                            txId = key.toString()
                            stateMachineRunId = uuid.toString()
                        }
                    },
                    persistentEntityClass = DBTransactionMapping::class.java
            )
        }
    }

    private class InnerState {
        val stateMachineTransactionMap = createMap()
        val updates: PublishSubject<StateMachineTransactionMapping> = PublishSubject.create()
    }

    private val concurrentBox = ConcurrentBox(InnerState())

    override fun addMapping(stateMachineRunId: StateMachineRunId, transactionId: SecureHash) {
<<<<<<< HEAD
        concurrentBox.concurrent {
=======
        database.transaction {
>>>>>>> 1c7b44fb
            stateMachineTransactionMap.addWithDuplicatesAllowed(transactionId, stateMachineRunId)
            updates.bufferUntilDatabaseCommit().onNext(StateMachineTransactionMapping(stateMachineRunId, transactionId))
        }
    }

<<<<<<< HEAD
    override fun track(): DataFeed<List<StateMachineTransactionMapping>, StateMachineTransactionMapping> {
        return concurrentBox.exclusive {
            DataFeed(stateMachineTransactionMap.allPersisted().map { StateMachineTransactionMapping(it.second, it.first) }.toList(),
                    updates.bufferUntilSubscribed().wrapWithDatabaseTransaction())
        }
=======
    override fun track(): DataFeed<List<StateMachineTransactionMapping>, StateMachineTransactionMapping> = database.transaction {
        DataFeed(stateMachineTransactionMap.allPersisted().map { StateMachineTransactionMapping(it.second, it.first) }.toList(),
                updates.bufferUntilSubscribed().wrapWithDatabaseTransaction())
>>>>>>> 1c7b44fb
    }
}<|MERGE_RESOLUTION|>--- conflicted
+++ resolved
@@ -17,12 +17,8 @@
 import net.corda.core.messaging.DataFeed
 import net.corda.core.messaging.StateMachineTransactionMapping
 import net.corda.node.services.api.StateMachineRecordedTransactionMappingStorage
-<<<<<<< HEAD
 import net.corda.node.utilities.AppendOnlyPersistentMap
-=======
-import net.corda.node.utilities.*
 import net.corda.nodeapi.internal.persistence.CordaPersistence
->>>>>>> 1c7b44fb
 import net.corda.nodeapi.internal.persistence.NODE_DATABASE_PREFIX
 import net.corda.nodeapi.internal.persistence.bufferUntilDatabaseCommit
 import net.corda.nodeapi.internal.persistence.wrapWithDatabaseTransaction
@@ -78,26 +74,20 @@
     private val concurrentBox = ConcurrentBox(InnerState())
 
     override fun addMapping(stateMachineRunId: StateMachineRunId, transactionId: SecureHash) {
-<<<<<<< HEAD
-        concurrentBox.concurrent {
-=======
         database.transaction {
->>>>>>> 1c7b44fb
-            stateMachineTransactionMap.addWithDuplicatesAllowed(transactionId, stateMachineRunId)
-            updates.bufferUntilDatabaseCommit().onNext(StateMachineTransactionMapping(stateMachineRunId, transactionId))
+            concurrentBox.concurrent {
+                stateMachineTransactionMap.addWithDuplicatesAllowed(transactionId, stateMachineRunId)
+                updates.bufferUntilDatabaseCommit().onNext(StateMachineTransactionMapping(stateMachineRunId, transactionId))
+            }
         }
     }
 
-<<<<<<< HEAD
     override fun track(): DataFeed<List<StateMachineTransactionMapping>, StateMachineTransactionMapping> {
-        return concurrentBox.exclusive {
-            DataFeed(stateMachineTransactionMap.allPersisted().map { StateMachineTransactionMapping(it.second, it.first) }.toList(),
-                    updates.bufferUntilSubscribed().wrapWithDatabaseTransaction())
+        return database.transaction {
+            concurrentBox.exclusive {
+                DataFeed(stateMachineTransactionMap.allPersisted().map { StateMachineTransactionMapping(it.second, it.first) }.toList(),
+                        updates.bufferUntilSubscribed().wrapWithDatabaseTransaction())
+            }
         }
-=======
-    override fun track(): DataFeed<List<StateMachineTransactionMapping>, StateMachineTransactionMapping> = database.transaction {
-        DataFeed(stateMachineTransactionMap.allPersisted().map { StateMachineTransactionMapping(it.second, it.first) }.toList(),
-                updates.bufferUntilSubscribed().wrapWithDatabaseTransaction())
->>>>>>> 1c7b44fb
     }
 }