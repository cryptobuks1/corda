--- conflicted
+++ resolved
@@ -79,14 +79,7 @@
 import net.corda.nodeapi.internal.NodeInfoAndSigned
 import net.corda.nodeapi.internal.SignedNodeInfo
 import net.corda.nodeapi.internal.crypto.X509Utilities
-<<<<<<< HEAD
 import net.corda.nodeapi.internal.persistence.*
-=======
-import net.corda.nodeapi.internal.persistence.CordaPersistence
-import net.corda.nodeapi.internal.persistence.CouldNotCreateDataSourceException
-import net.corda.nodeapi.internal.persistence.DatabaseConfig
-import net.corda.nodeapi.internal.persistence.DatabaseIncompatibleException
->>>>>>> 121dbec8
 import net.corda.nodeapi.internal.storeLegalIdentity
 import net.corda.tools.shell.InteractiveShell
 import org.apache.activemq.artemis.utils.ReusableLatch
@@ -170,8 +163,7 @@
             configuration.database,
             identityService::wellKnownPartyFromX500Name,
             identityService::wellKnownPartyFromAnonymous,
-            schemaService,
-            configuration.dataSourceProperties
+            schemaService
     )
     init {
         // TODO Break cyclic dependency
@@ -1062,30 +1054,21 @@
                       databaseConfig: DatabaseConfig,
                       wellKnownPartyFromX500Name: (CordaX500Name) -> Party?,
                       wellKnownPartyFromAnonymous: (AbstractParty) -> Party?,
-                      schemaService: SchemaService = NodeSchemaService()): CordaPersistence {
-<<<<<<< HEAD
-    val persistence = createCordaPersistence(databaseConfig, wellKnownPartyFromX500Name, wellKnownPartyFromAnonymous, schemaService)
-    persistence.hikariStart(hikariProperties, databaseConfig, schemaService)
-=======
-    val persistence = createCordaPersistence(databaseConfig, wellKnownPartyFromX500Name, wellKnownPartyFromAnonymous, schemaService, hikariProperties)
-    persistence.hikariStart(hikariProperties)
->>>>>>> 121dbec8
-    return persistence
-}
+                      schemaService: SchemaService = NodeSchemaService()): CordaPersistence =
+    createCordaPersistence(databaseConfig, wellKnownPartyFromX500Name, wellKnownPartyFromAnonymous, schemaService)
+            .apply { hikariStart(hikariProperties, databaseConfig, schemaService) }
 
 fun createCordaPersistence(databaseConfig: DatabaseConfig,
                            wellKnownPartyFromX500Name: (CordaX500Name) -> Party?,
                            wellKnownPartyFromAnonymous: (AbstractParty) -> Party?,
-                           schemaService: SchemaService,
-                           hikariProperties: Properties): CordaPersistence {
+                           schemaService: SchemaService): CordaPersistence {
     // Register the AbstractPartyDescriptor so Hibernate doesn't warn when encountering AbstractParty. Unfortunately
     // Hibernate warns about not being able to find a descriptor if we don't provide one, but won't use it by default
     // so we end up providing both descriptor and converter. We should re-examine this in later versions to see if
     // either Hibernate can be convinced to stop warning, use the descriptor by default, or something else.
     JavaTypeDescriptorRegistry.INSTANCE.addDescriptor(AbstractPartyDescriptor(wellKnownPartyFromX500Name, wellKnownPartyFromAnonymous))
     val attributeConverters = listOf(AbstractPartyToX500NameAsStringConverter(wellKnownPartyFromX500Name, wellKnownPartyFromAnonymous))
-    val jdbcUrl = hikariProperties.getProperty("dataSource.url", "")
-    return CordaPersistence(databaseConfig, schemaService.schemaOptions.keys, jdbcUrl, attributeConverters)
+    return CordaPersistence(databaseConfig, schemaService.schemaOptions.keys, attributeConverters)
 }
 
 fun CordaPersistence.hikariStart(hikariProperties: Properties, databaseConfig: DatabaseConfig, schemaService: SchemaService) {
@@ -1104,10 +1087,7 @@
         when {
             ex is HikariPool.PoolInitializationException -> throw CouldNotCreateDataSourceException("Could not connect to the database. Please check your JDBC connection URL, or the connectivity to the database.", ex)
             ex.cause is ClassNotFoundException -> throw CouldNotCreateDataSourceException("Could not find the database driver class. Please add it to the 'drivers' folder. See: https://docs.corda.net/corda-configuration-file.html")
-<<<<<<< HEAD
-=======
             ex is DatabaseIncompatibleException -> throw ex
->>>>>>> 121dbec8
             else -> throw CouldNotCreateDataSourceException("Could not create the DataSource: ${ex.message}", ex)
         }
     }
