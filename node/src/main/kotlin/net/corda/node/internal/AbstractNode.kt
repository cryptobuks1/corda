package net.corda.node.internal

import com.codahale.metrics.MetricRegistry
import com.google.common.collect.MutableClassToInstanceMap
import com.google.common.util.concurrent.MoreExecutors
import com.zaxxer.hikari.HikariConfig
import com.zaxxer.hikari.HikariDataSource
import net.corda.confidential.SwapIdentitiesFlow
import net.corda.confidential.SwapIdentitiesHandler
import net.corda.core.CordaException
import net.corda.core.concurrent.CordaFuture
import net.corda.core.context.InvocationContext
import net.corda.core.crypto.CompositeKey
import net.corda.core.crypto.DigitalSignature
import net.corda.core.crypto.newSecureRandom
import net.corda.core.crypto.sign
import net.corda.core.flows.*
import net.corda.core.identity.CordaX500Name
import net.corda.core.identity.Party
import net.corda.core.identity.PartyAndCertificate
import net.corda.core.internal.*
import net.corda.core.internal.concurrent.map
import net.corda.core.internal.concurrent.openFuture
import net.corda.core.messaging.*
import net.corda.core.node.*
import net.corda.core.node.services.*
import net.corda.core.serialization.*
import net.corda.core.transactions.SignedTransaction
import net.corda.core.utilities.NetworkHostAndPort
import net.corda.core.utilities.debug
import net.corda.core.utilities.getOrThrow
import net.corda.node.VersionInfo
import net.corda.node.internal.classloading.requireAnnotation
import net.corda.node.internal.cordapp.CordappLoader
import net.corda.node.internal.cordapp.CordappProviderImpl
import net.corda.node.internal.cordapp.CordappProviderInternal
import net.corda.node.internal.security.RPCSecurityManager
import net.corda.node.services.ContractUpgradeHandler
import net.corda.node.services.FinalityHandler
import net.corda.node.services.NotaryChangeHandler
import net.corda.node.services.api.*
import net.corda.node.services.config.BFTSMaRtConfiguration
import net.corda.node.services.config.NodeConfiguration
import net.corda.node.services.config.NotaryConfig
import net.corda.node.services.config.configureWithDevSSLCertificate
import net.corda.node.services.events.NodeSchedulerService
import net.corda.node.services.events.ScheduledActivityObserver
import net.corda.node.services.identity.PersistentIdentityService
import net.corda.node.services.keys.PersistentKeyManagementService
import net.corda.node.services.messaging.MessagingService
import net.corda.node.services.network.*
import net.corda.node.services.persistence.*
import net.corda.node.services.schema.HibernateObserver
import net.corda.node.services.schema.NodeSchemaService
import net.corda.node.services.statemachine.*
import net.corda.node.services.transactions.*
import net.corda.node.services.upgrade.ContractUpgradeServiceImpl
import net.corda.node.services.vault.NodeVaultService
import net.corda.node.services.vault.VaultSoftLockManager
import net.corda.node.shell.InteractiveShell
import net.corda.node.utilities.AffinityExecutor
import net.corda.nodeapi.internal.DevIdentityGenerator
import net.corda.nodeapi.internal.SignedNodeInfo
import net.corda.nodeapi.internal.crypto.X509Utilities
import net.corda.nodeapi.internal.network.NETWORK_PARAMS_FILE_NAME
import net.corda.nodeapi.internal.network.NetworkParameters
import net.corda.nodeapi.internal.network.verifiedNetworkMapCert
<<<<<<< HEAD
import net.corda.nodeapi.internal.persistence.*
=======
import net.corda.nodeapi.internal.persistence.CordaPersistence
import net.corda.nodeapi.internal.persistence.DatabaseConfig
import net.corda.nodeapi.internal.persistence.HibernateConfiguration
import net.corda.nodeapi.internal.storeLegalIdentity
>>>>>>> b8f25fe6
import org.apache.activemq.artemis.utils.ReusableLatch
import org.hibernate.type.descriptor.java.JavaTypeDescriptorRegistry
import org.slf4j.Logger
import rx.Observable
import rx.Scheduler
import java.io.File
import java.io.IOException
import java.lang.management.ManagementFactory
import java.lang.reflect.InvocationTargetException
import java.security.KeyPair
import java.security.KeyStoreException
import java.security.PublicKey
import java.security.cert.X509Certificate
import java.sql.Connection
import java.sql.DriverManager
import java.time.Clock
import java.time.Duration
import java.util.*
import java.util.concurrent.ConcurrentHashMap
import java.util.concurrent.ExecutorService
import java.util.concurrent.TimeUnit.SECONDS
import kotlin.collections.set
import kotlin.reflect.KClass
import net.corda.core.crypto.generateKeyPair as cryptoGenerateKeyPair

/**
 * A base node implementation that can be customised either for production (with real implementations that do real
 * I/O), or a mock implementation suitable for unit test environments.
 *
 * Marked as SingletonSerializeAsToken to prevent the invisible reference to AbstractNode in the ServiceHub accidentally
 * sweeping up the Node into the Kryo checkpoint serialization via any flows holding a reference to ServiceHub.
 */
// TODO Log warning if this node is a notary but not one of the ones specified in the network parameters, both for core and custom

// In theory the NodeInfo for the node should be passed in, instead, however currently this is constructed by the
// AbstractNode. It should be possible to generate the NodeInfo outside of AbstractNode, so it can be passed in.
abstract class AbstractNode(val configuration: NodeConfiguration,
                            val platformClock: CordaClock,
                            protected val versionInfo: VersionInfo,
                            protected val cordappLoader: CordappLoader,
                            private val busyNodeLatch: ReusableLatch = ReusableLatch()) : SingletonSerializeAsToken() {

    private class StartedNodeImpl<out N : AbstractNode>(
            override val internals: N,
            services: ServiceHubInternalImpl,
            override val info: NodeInfo,
            override val checkpointStorage: CheckpointStorage,
            override val smm: StateMachineManager,
            override val attachments: NodeAttachmentService,
            override val network: MessagingService,
            override val database: CordaPersistence,
            override val rpcOps: CordaRPCOps,
            flowStarter: FlowStarter,
            override val notaryService: NotaryService?) : StartedNode<N> {
        override val services: StartedNodeServices = object : StartedNodeServices, ServiceHubInternal by services, FlowStarter by flowStarter {}
    }

    protected abstract val log: Logger

    // We will run as much stuff in this single thread as possible to keep the risk of thread safety bugs low during the
    // low-performance prototyping period.
    protected abstract val serverThread: AffinityExecutor

    protected lateinit var networkParameters: NetworkParameters
    private val cordappServices = MutableClassToInstanceMap.create<SerializeAsToken>()
    private val flowFactories = ConcurrentHashMap<Class<out FlowLogic<*>>, InitiatedFlowFactory<*>>()

    protected val services: ServiceHubInternal get() = _services
    private lateinit var _services: ServiceHubInternalImpl
    protected var myNotaryIdentity: PartyAndCertificate? = null
    private lateinit var checkpointStorage: CheckpointStorage
    private lateinit var tokenizableServices: List<Any>
    protected lateinit var attachments: NodeAttachmentService
    protected lateinit var network: MessagingService
    protected val runOnStop = ArrayList<() -> Any?>()
    private val _nodeReadyFuture = openFuture<Unit>()
    protected var networkMapClient: NetworkMapClient? = null

    lateinit var securityManager: RPCSecurityManager

    /** Completes once the node has successfully registered with the network map service
     * or has loaded network map data from local database */
    val nodeReadyFuture: CordaFuture<Unit> get() = _nodeReadyFuture

    open val serializationWhitelists: List<SerializationWhitelist> by lazy {
        cordappLoader.cordapps.flatMap { it.serializationWhitelists }
    }

    /** Set to non-null once [start] has been successfully called. */
    open val started get() = _started
    @Volatile private var _started: StartedNode<AbstractNode>? = null

    /** The implementation of the [CordaRPCOps] interface used by this node. */
    open fun makeRPCOps(flowStarter: FlowStarter, database: CordaPersistence, smm: StateMachineManager): CordaRPCOps {
        return SecureCordaRPCOps(services, smm, database, flowStarter)
    }

    private fun initCertificate() {
        if (configuration.devMode) {
            log.warn("Corda node is running in dev mode.")
            configuration.configureWithDevSSLCertificate()
        }
        validateKeystore()
    }

    private inline fun signNodeInfo(nodeInfo: NodeInfo, sign: (PublicKey, SerializedBytes<NodeInfo>) -> DigitalSignature): SignedNodeInfo {
        // For now we exclude any composite identities, see [SignedNodeInfo]
        val owningKeys = nodeInfo.legalIdentities.map { it.owningKey }.filter { it !is CompositeKey }
        val serialised = nodeInfo.serialize()
        val signatures = owningKeys.map { sign(it, serialised) }
        return SignedNodeInfo(serialised, signatures)
    }

    open fun generateAndSaveNodeInfo(): NodeInfo {
        check(started == null) { "Node has already been started" }
        log.info("Generating nodeInfo ...")
        initCertificate()
        val schemaService = NodeSchemaService(cordappLoader.cordappSchemas)
        val (identity, identityKeyPair) = obtainIdentity(notaryConfig = null)
        return initialiseDatabasePersistence(schemaService, makeIdentityService(identity.certificate)) { database ->
            // TODO The fact that we need to specify an empty list of notaries just to generate our node info looks like
            // a code smell.
            val persistentNetworkMapCache = PersistentNetworkMapCache(database, notaries = emptyList())
            persistentNetworkMapCache.start()
            val (keyPairs, info) = initNodeInfo(persistentNetworkMapCache, identity, identityKeyPair)
            val signedNodeInfo = signNodeInfo(info) { publicKey, serialised ->
                val privateKey = keyPairs.single { it.public == publicKey }.private
                privateKey.sign(serialised.bytes)
            }
            NodeInfoWatcher.saveToFile(configuration.baseDirectory, signedNodeInfo)
            info
        }
    }

    open fun start(): StartedNode<AbstractNode> {
        check(started == null) { "Node has already been started" }
        log.info("Node starting up ...")
        initCertificate()
        val schemaService = NodeSchemaService(cordappLoader.cordappSchemas, configuration.notary != null)
        val (identity, identityKeyPair) = obtainIdentity(notaryConfig = null)
        val identityService = makeIdentityService(identity.certificate)
        networkMapClient = configuration.compatibilityZoneURL?.let { NetworkMapClient(it, identityService.trustRoot) }
        retrieveNetworkParameters(identityService.trustRoot)
        // Do all of this in a database transaction so anything that might need a connection has one.
        val (startedImpl, schedulerService) = initialiseDatabasePersistence(schemaService, identityService) { database ->
            val networkMapCache = NetworkMapCacheImpl(PersistentNetworkMapCache(database, networkParameters.notaries).start(), identityService)
            val (keyPairs, info) = initNodeInfo(networkMapCache, identity, identityKeyPair)
            identityService.loadIdentities(info.legalIdentitiesAndCerts)
            val transactionStorage = makeTransactionStorage(database, configuration.transactionCacheSizeBytes)
<<<<<<< HEAD
            val nodeServices = makeServices(lh, keyPairs, schemaService, transactionStorage, database, info, identityService, networkMapCache)
            val mutualExclusionConfiguration = configuration.enterpriseConfiguration.mutualExclusionConfiguration
            if (mutualExclusionConfiguration.on) {
                RunOnceService(database, mutualExclusionConfiguration.machineName,
                        ManagementFactory.getRuntimeMXBean().name.split("@")[0],
                        mutualExclusionConfiguration.updateInterval, mutualExclusionConfiguration.waitInterval).start()
            }
=======
            val nodeServices = makeServices(keyPairs, schemaService, transactionStorage, database, info, identityService, networkMapCache)
>>>>>>> b8f25fe6
            val notaryService = makeNotaryService(nodeServices, database)
            val smm = makeStateMachineManager(database)
            val flowLogicRefFactory = FlowLogicRefFactoryImpl(cordappLoader.appClassLoader)
            val flowStarter = FlowStarterImpl(serverThread, smm, flowLogicRefFactory)
            val schedulerService = NodeSchedulerService(
                    platformClock,
                    database,
                    flowStarter,
                    transactionStorage,
                    unfinishedSchedules = busyNodeLatch,
                    serverThread = serverThread,
                    flowLogicRefFactory = flowLogicRefFactory)
            if (serverThread is ExecutorService) {
                runOnStop += {
                    // We wait here, even though any in-flight messages should have been drained away because the
                    // server thread can potentially have other non-messaging tasks scheduled onto it. The timeout value is
                    // arbitrary and might be inappropriate.
                    MoreExecutors.shutdownAndAwaitTermination(serverThread as ExecutorService, 50, SECONDS)
                }
            }
            makeVaultObservers(schedulerService, database.hibernateConfig, smm, schemaService, flowLogicRefFactory)
            val rpcOps = makeRPCOps(flowStarter, database, smm)
            startMessagingService(rpcOps)
            installCoreFlows()
            val cordaServices = installCordaServices(flowStarter)
            tokenizableServices = nodeServices + cordaServices + schedulerService
            registerCordappFlows(smm)
            _services.rpcFlows += cordappLoader.cordapps.flatMap { it.rpcFlows }
            startShell(rpcOps)
            Pair(StartedNodeImpl(this, _services, info, checkpointStorage, smm, attachments, network, database, rpcOps, flowStarter, notaryService), schedulerService)
        }
        val networkMapUpdater = NetworkMapUpdater(services.networkMapCache,
                NodeInfoWatcher(configuration.baseDirectory, getRxIoScheduler(), Duration.ofMillis(configuration.additionalNodeInfoPollingFrequencyMsec)),
                networkMapClient,
                networkParameters.serialize().hash)
        runOnStop += networkMapUpdater::close

        networkMapUpdater.updateNodeInfo(services.myInfo) {
            signNodeInfo(it) { publicKey, serialised ->
                services.keyManagementService.sign(serialised.bytes, publicKey).withoutKey()
            }
        }
        networkMapUpdater.subscribeToNetworkMap()

        // If we successfully  loaded network data from database, we set this future to Unit.
        _nodeReadyFuture.captureLater(services.networkMapCache.nodeReady.map { Unit })

        return startedImpl.apply {
            database.transaction {
                smm.start(tokenizableServices)
                // Shut down the SMM so no Fibers are scheduled.
                runOnStop += { smm.stop(acceptableLiveFiberCountOnStop()) }
                schedulerService.start()
            }
            _started = this
        }
    }

    /**
     * Should be [rx.schedulers.Schedulers.io] for production,
     * or [rx.internal.schedulers.CachedThreadScheduler] (with shutdown registered with [runOnStop]) for shared-JVM testing.
     */
    protected abstract fun getRxIoScheduler(): Scheduler

    open fun startShell(rpcOps: CordaRPCOps) {
        InteractiveShell.startShell(configuration, rpcOps, securityManager, _services.identityService, _services.database)
    }

    private fun initNodeInfo(networkMapCache: NetworkMapCacheBaseInternal,
                             identity: PartyAndCertificate,
                             identityKeyPair: KeyPair): Pair<Set<KeyPair>, NodeInfo> {
        val keyPairs = mutableSetOf(identityKeyPair)

        myNotaryIdentity = configuration.notary?.let {
            if (it.isClusterConfig) {
                val (notaryIdentity, notaryIdentityKeyPair) = obtainIdentity(it)
                keyPairs += notaryIdentityKeyPair
                notaryIdentity
            } else {
                // In case of a single notary service myNotaryIdentity will be the node's single identity.
                identity
            }
        }

        var info = NodeInfo(
                myAddresses(),
                setOf(identity, myNotaryIdentity).filterNotNull(),
                versionInfo.platformVersion,
                platformClock.instant().toEpochMilli()
        )
        // Check if we have already stored a version of 'our own' NodeInfo, this is to avoid regenerating it with
        // a different timestamp.
        networkMapCache.getNodesByLegalName(configuration.myLegalName).firstOrNull()?.let {
            if (info.copy(serial = it.serial) == it) {
                info = it
            }
        }
        return Pair(keyPairs, info)
    }

    protected abstract fun myAddresses(): List<NetworkHostAndPort>
    protected open fun makeStateMachineManager(database: CordaPersistence): StateMachineManager {
        return StateMachineManagerImpl(
                services,
                checkpointStorage,
                serverThread,
                database,
                newSecureRandom(),
                busyNodeLatch,
                cordappLoader.appClassLoader
        )
    }

    private class ServiceInstantiationException(cause: Throwable?) : CordaException("Service Instantiation Error", cause)

    private fun installCordaServices(flowStarter: FlowStarter): List<SerializeAsToken> {
        val loadedServices = cordappLoader.cordapps.flatMap { it.services }
        return filterServicesToInstall(loadedServices).mapNotNull {
            try {
                installCordaService(flowStarter, it)
            } catch (e: NoSuchMethodException) {
                log.error("${it.name}, as a Corda service, must have a constructor with a single parameter of type " +
                        ServiceHub::class.java.name)
                null
            } catch (e: ServiceInstantiationException) {
                log.error("Corda service ${it.name} failed to instantiate", e.cause)
                null
            } catch (e: Exception) {
                log.error("Unable to install Corda service ${it.name}", e)
                null
            }
        }
    }

    private fun filterServicesToInstall(loadedServices: List<Class<out SerializeAsToken>>): List<Class<out SerializeAsToken>> {
        val customNotaryServiceList = loadedServices.filter { isNotaryService(it) }
        if (customNotaryServiceList.isNotEmpty()) {
            if (configuration.notary?.custom == true) {
                require(customNotaryServiceList.size == 1) {
                    "Attempting to install more than one notary service: ${customNotaryServiceList.joinToString()}"
                }
            } else return loadedServices - customNotaryServiceList
        }
        return loadedServices
    }

    /**
     * If the [serviceClass] is a notary service, it will only be enable if the "custom" flag is set in
     * the notary configuration.
     */
    private fun isNotaryService(serviceClass: Class<*>) = NotaryService::class.java.isAssignableFrom(serviceClass)

    /**
     * This customizes the ServiceHub for each CordaService that is initiating flows
     */
    private class AppServiceHubImpl<T : SerializeAsToken>(private val serviceHub: ServiceHub, private val flowStarter: FlowStarter) : AppServiceHub, ServiceHub by serviceHub {
        lateinit var serviceInstance: T
        override fun <T> startTrackedFlow(flow: FlowLogic<T>): FlowProgressHandle<T> {
            val stateMachine = startFlowChecked(flow)
            return FlowProgressHandleImpl(
                    id = stateMachine.id,
                    returnValue = stateMachine.resultFuture,
                    progress = stateMachine.logic.track()?.updates ?: Observable.empty()
            )
        }

        override fun <T> startFlow(flow: FlowLogic<T>): FlowHandle<T> {
            val stateMachine = startFlowChecked(flow)
            return FlowHandleImpl(id = stateMachine.id, returnValue = stateMachine.resultFuture)
        }

        private fun <T> startFlowChecked(flow: FlowLogic<T>): FlowStateMachine<T> {
            val logicType = flow.javaClass
            require(logicType.isAnnotationPresent(StartableByService::class.java)) { "${logicType.name} was not designed for starting by a CordaService" }
            // TODO check service permissions
            // TODO switch from myInfo.legalIdentities[0].name to current node's identity as soon as available
            val context = InvocationContext.service(serviceInstance.javaClass.name, myInfo.legalIdentities[0].name)
            return flowStarter.startFlow(flow, context).getOrThrow()
        }

        override fun equals(other: Any?): Boolean {
            if (this === other) return true
            if (other !is AppServiceHubImpl<*>) return false
            return serviceHub == other.serviceHub
                    && flowStarter == other.flowStarter
                    && serviceInstance == other.serviceInstance
        }

        override fun hashCode() = Objects.hash(serviceHub, flowStarter, serviceInstance)
    }

    private fun <T : SerializeAsToken> installCordaService(flowStarter: FlowStarter, serviceClass: Class<T>): T {
        serviceClass.requireAnnotation<CordaService>()
        val service = try {
            val serviceContext = AppServiceHubImpl<T>(services, flowStarter)
            if (isNotaryService(serviceClass)) {
                check(myNotaryIdentity != null) { "Trying to install a notary service but no notary identity specified" }
                val constructor = serviceClass.getDeclaredConstructor(AppServiceHub::class.java, PublicKey::class.java).apply { isAccessible = true }
                serviceContext.serviceInstance = constructor.newInstance(serviceContext, myNotaryIdentity!!.owningKey)
                serviceContext.serviceInstance
            } else {
                try {
                    val extendedServiceConstructor = serviceClass.getDeclaredConstructor(AppServiceHub::class.java).apply { isAccessible = true }
                    serviceContext.serviceInstance = extendedServiceConstructor.newInstance(serviceContext)
                    serviceContext.serviceInstance
                } catch (ex: NoSuchMethodException) {
                    val constructor = serviceClass.getDeclaredConstructor(ServiceHub::class.java).apply { isAccessible = true }
                    log.warn("${serviceClass.name} is using legacy CordaService constructor with ServiceHub parameter. Upgrade to an AppServiceHub parameter to enable updated API features.")
                    constructor.newInstance(services)
                }
            }
        } catch (e: InvocationTargetException) {
            throw ServiceInstantiationException(e.cause)
        }
        cordappServices.putInstance(serviceClass, service)

        if (service is NotaryService) handleCustomNotaryService(service)

        log.info("Installed ${serviceClass.name} Corda service")
        return service
    }

    private fun handleCustomNotaryService(service: NotaryService) {
        runOnStop += service::stop
        service.start()
        installCoreFlow(NotaryFlow.Client::class, service::createServiceFlow)
    }

    private fun registerCordappFlows(smm: StateMachineManager) {
        cordappLoader.cordapps.flatMap { it.initiatedFlows }
                .forEach {
                    try {
                        registerInitiatedFlowInternal(smm, it, track = false)
                    } catch (e: NoSuchMethodException) {
                        log.error("${it.name}, as an initiated flow, must have a constructor with a single parameter " +
                                "of type ${Party::class.java.name}")
                    } catch (e: Exception) {
                        log.error("Unable to register initiated flow ${it.name}", e)
                    }
                }
    }

    internal fun <T : FlowLogic<*>> registerInitiatedFlow(smm: StateMachineManager, initiatedFlowClass: Class<T>): Observable<T> {
        return registerInitiatedFlowInternal(smm, initiatedFlowClass, track = true)
    }

    // TODO remove once not needed
    private fun deprecatedFlowConstructorMessage(flowClass: Class<*>): String {
        return "Installing flow factory for $flowClass accepting a ${Party::class.java.simpleName}, which is deprecated. " +
                "It should accept a ${FlowSession::class.java.simpleName} instead"
    }

    private fun <F : FlowLogic<*>> registerInitiatedFlowInternal(smm: StateMachineManager, initiatedFlow: Class<F>, track: Boolean): Observable<F> {
        val constructors = initiatedFlow.declaredConstructors.associateBy { it.parameterTypes.toList() }
        val flowSessionCtor = constructors[listOf(FlowSession::class.java)]?.apply { isAccessible = true }
        val ctor: (FlowSession) -> F = if (flowSessionCtor == null) {
            // Try to fallback to a Party constructor
            val partyCtor = constructors[listOf(Party::class.java)]?.apply { isAccessible = true }
            if (partyCtor == null) {
                throw IllegalArgumentException("$initiatedFlow must have a constructor accepting a ${FlowSession::class.java.name}")
            } else {
                log.warn(deprecatedFlowConstructorMessage(initiatedFlow))
            }
            { flowSession: FlowSession -> uncheckedCast(partyCtor.newInstance(flowSession.counterparty)) }
        } else {
            { flowSession: FlowSession -> uncheckedCast(flowSessionCtor.newInstance(flowSession)) }
        }
        val initiatingFlow = initiatedFlow.requireAnnotation<InitiatedBy>().value.java
        val (version, classWithAnnotation) = initiatingFlow.flowVersionAndInitiatingClass
        require(classWithAnnotation == initiatingFlow) {
            "${InitiatedBy::class.java.name} must point to ${classWithAnnotation.name} and not ${initiatingFlow.name}"
        }
        val flowFactory = InitiatedFlowFactory.CorDapp(version, initiatedFlow.appName, ctor)
        val observable = internalRegisterFlowFactory(smm, initiatingFlow, flowFactory, initiatedFlow, track)
        log.info("Registered ${initiatingFlow.name} to initiate ${initiatedFlow.name} (version $version)")
        return observable
    }

    internal fun <F : FlowLogic<*>> internalRegisterFlowFactory(smm: StateMachineManager,
                                                                initiatingFlowClass: Class<out FlowLogic<*>>,
                                                                flowFactory: InitiatedFlowFactory<F>,
                                                                initiatedFlowClass: Class<F>,
                                                                track: Boolean): Observable<F> {
        val observable = if (track) {
            smm.changes.filter { it is StateMachineManager.Change.Add }.map { it.logic }.ofType(initiatedFlowClass)
        } else {
            Observable.empty()
        }
        flowFactories[initiatingFlowClass] = flowFactory
        return observable
    }

    /**
     * Installs a flow that's core to the Corda platform. Unlike CorDapp flows which are versioned individually using
     * [InitiatingFlow.version], core flows have the same version as the node's platform version. To cater for backwards
     * compatibility [flowFactory] provides a second parameter which is the platform version of the initiating party.
     */
    @VisibleForTesting
    fun installCoreFlow(clientFlowClass: KClass<out FlowLogic<*>>, flowFactory: (FlowSession) -> FlowLogic<*>) {
        require(clientFlowClass.java.flowVersionAndInitiatingClass.first == 1) {
            "${InitiatingFlow::class.java.name}.version not applicable for core flows; their version is the node's platform version"
        }
        flowFactories[clientFlowClass.java] = InitiatedFlowFactory.Core(flowFactory)
        log.debug { "Installed core flow ${clientFlowClass.java.name}" }
    }


    private fun installCoreFlows() {
        installCoreFlow(FinalityFlow::class, ::FinalityHandler)
        installCoreFlow(NotaryChangeFlow::class, ::NotaryChangeHandler)
        installCoreFlow(ContractUpgradeFlow.Initiate::class, ::ContractUpgradeHandler)
        installCoreFlow(SwapIdentitiesFlow::class, ::SwapIdentitiesHandler)
    }

    /**
     * Builds node internal, advertised, and plugin services.
     * Returns a list of tokenizable services to be added to the serialisation context.
     */
    private fun makeServices(keyPairs: Set<KeyPair>, schemaService: SchemaService, transactionStorage: WritableTransactionStorage,  database: CordaPersistence, info: NodeInfo, identityService: IdentityServiceInternal, networkMapCache: NetworkMapCacheInternal): MutableList<Any> {
        checkpointStorage = DBCheckpointStorage()
        val metrics = MetricRegistry()
        attachments = NodeAttachmentService(metrics, configuration.attachmentContentCacheSizeBytes, configuration.attachmentCacheBound)
        val cordappProvider = CordappProviderImpl(cordappLoader, attachments)
        val keyManagementService = makeKeyManagementService(identityService, keyPairs)
        _services = ServiceHubInternalImpl(
                identityService,
                keyManagementService,
                schemaService,
                transactionStorage,
                MonitoringService(metrics),
                cordappProvider,
                database,
                info,
                networkMapCache)
        network = makeMessagingService(database, info)
        val tokenizableServices = mutableListOf(attachments, network, services.vaultService,
                services.keyManagementService, services.identityService, platformClock,
                services.auditService, services.monitoringService, services.networkMapCache, services.schemaService,
                services.transactionVerifierService, services.validatedTransactions, services.contractUpgradeService,
                services, cordappProvider, this)
        return tokenizableServices
    }

    protected open fun makeTransactionStorage(database: CordaPersistence, transactionCacheSizeBytes: Long): WritableTransactionStorage = DBTransactionStorage(transactionCacheSizeBytes)
    private fun makeVaultObservers(schedulerService: SchedulerService, hibernateConfig: HibernateConfiguration, smm: StateMachineManager, schemaService: SchemaService, flowLogicRefFactory: FlowLogicRefFactory) {
        VaultSoftLockManager.install(services.vaultService, smm)
        ScheduledActivityObserver.install(services.vaultService, schedulerService, flowLogicRefFactory)
        HibernateObserver.install(services.vaultService.rawUpdates, hibernateConfig, schemaService)
    }

    @VisibleForTesting
    protected open fun acceptableLiveFiberCountOnStop(): Int = 0

    private fun validateKeystore() {
        val containCorrectKeys = try {
            // This will throw IOException if key file not found or KeyStoreException if keystore password is incorrect.
            val sslKeystore = configuration.loadSslKeyStore()
            val identitiesKeystore = configuration.loadNodeKeyStore()
            X509Utilities.CORDA_CLIENT_TLS in sslKeystore && X509Utilities.CORDA_CLIENT_CA in identitiesKeystore
        } catch (e: KeyStoreException) {
            log.warn("Certificate key store found but key store password does not match configuration.")
            false
        } catch (e: IOException) {
            false
        }
        require(containCorrectKeys) {
            "Identity certificate not found. " +
                    "Please either copy your existing identity key and certificate from another node, " +
                    "or if you don't have one yet, fill out the config file and run corda.jar --initial-registration. " +
                    "Read more at: https://docs.corda.net/permissioning.html"
        }

        // Check all cert path chain to the trusted root
        val sslCertChainRoot = configuration.loadSslKeyStore().getCertificateChain(X509Utilities.CORDA_CLIENT_TLS).last()
        val nodeCaCertChainRoot = configuration.loadNodeKeyStore().getCertificateChain(X509Utilities.CORDA_CLIENT_CA).last()
        val trustRoot = configuration.loadTrustStore().getCertificate(X509Utilities.CORDA_ROOT_CA)

        require(sslCertChainRoot == trustRoot) { "TLS certificate must chain to the trusted root." }
        require(nodeCaCertChainRoot == trustRoot) { "Client CA certificate must chain to the trusted root." }
    }

    // Specific class so that MockNode can catch it.
    class DatabaseConfigurationException(msg: String) : CordaException(msg)

    protected open fun <T> initialiseDatabasePersistence(schemaService: SchemaService, identityService: IdentityService, insideTransaction: (CordaPersistence) -> T): T {
        log.debug {
            val driverClasses = DriverManager.getDrivers().asSequence().map { it.javaClass.name }
            "Available JDBC drivers: $driverClasses"
        }

        val props = configuration.dataSourceProperties
        if (props.isNotEmpty()) {
            val database = configureDatabase(props, configuration.database, identityService, schemaService)
            // Now log the vendor string as this will also cause a connection to be tested eagerly.
            logVendorString(database, log)
            runOnStop += database::close
            return database.transaction {
                insideTransaction(database)
            }
        } else {
            throw DatabaseConfigurationException("There must be a database configured.")
        }
    }

    private fun makeNotaryService(tokenizableServices: MutableList<Any>, database: CordaPersistence): NotaryService? {
        return configuration.notary?.let {
            makeCoreNotaryService(it, database).also {
                tokenizableServices.add(it)
                runOnStop += it::stop
                installCoreFlow(NotaryFlow.Client::class, it::createServiceFlow)
                log.info("Running core notary: ${it.javaClass.name}")
                it.start()
            }
        }
    }

    open protected fun checkNetworkMapIsInitialized() {
        if (!services.networkMapCache.loadDBSuccess) {
            // TODO: There should be a consistent approach to configuration error exceptions.
            throw NetworkMapCacheEmptyException()
        }
    }

    protected open fun makeKeyManagementService(identityService: IdentityServiceInternal, keyPairs: Set<KeyPair>): KeyManagementService {
        return PersistentKeyManagementService(identityService, keyPairs)
    }

    private fun retrieveNetworkParameters(trustRoot: X509Certificate) {
        val networkParamsFile = configuration.baseDirectory / NETWORK_PARAMS_FILE_NAME

        networkParameters = if (networkParamsFile.exists()) {
            networkParamsFile.readAll().deserialize<SignedDataWithCert<NetworkParameters>>().verifiedNetworkMapCert(trustRoot)
        } else {
            log.info("No network-parameters file found. Expecting network parameters to be available from the network map.")
            val networkMapClient = checkNotNull(networkMapClient) {
                "Node hasn't been configured to connect to a network map from which to get the network parameters"
            }
            val (networkMap, _) = networkMapClient.getNetworkMap()
            val signedParams = networkMapClient.getNetworkParameters(networkMap.networkParameterHash)
            val verifiedParams = signedParams.verifiedNetworkMapCert(trustRoot)
            signedParams.serialize().open().copyTo(configuration.baseDirectory / NETWORK_PARAMS_FILE_NAME)
            verifiedParams
        }

        log.info("Loaded network parameters: $networkParameters")
        check(networkParameters.minimumPlatformVersion <= versionInfo.platformVersion) {
            "Node's platform version is lower than network's required minimumPlatformVersion"
        }
    }

    private fun makeCoreNotaryService(notaryConfig: NotaryConfig, database: CordaPersistence): NotaryService {
        val notaryKey = myNotaryIdentity?.owningKey ?: throw IllegalArgumentException("No notary identity initialized when creating a notary service")
        return notaryConfig.run {
            when {
                raft != null -> {
                    val uniquenessProvider = RaftUniquenessProvider(configuration, database, services.monitoringService.metrics, raft)
                    (if (validating) ::RaftValidatingNotaryService else ::RaftNonValidatingNotaryService)(services, notaryKey, uniquenessProvider)
                }
                bftSMaRt != null -> {
                    if (validating) throw IllegalArgumentException("Validating BFTSMaRt notary not supported")
                    BFTNonValidatingNotaryService(services, notaryKey, bftSMaRt, makeBFTCluster(notaryKey, bftSMaRt))
                }
                mysql != null -> {
                    (if (validating) ::MySQLValidatingNotaryService else ::MySQLNonValidatingNotaryService)(services, notaryKey, mysql, configuration.devMode)
                }
                else -> (if (validating) ::ValidatingNotaryService else ::SimpleNotaryService)(services, notaryKey)
            }
        }
    }

    protected open fun makeBFTCluster(notaryKey: PublicKey, bftSMaRtConfig: BFTSMaRtConfiguration): BFTSMaRt.Cluster {
        return object : BFTSMaRt.Cluster {
            override fun waitUntilAllReplicasHaveInitialized() {
                log.warn("A BFT replica may still be initializing, in which case the upcoming consensus change may cause it to spin.")
            }
        }
    }

    private fun makeIdentityService(identityCert: X509Certificate): PersistentIdentityService {
        val trustRoot = configuration.loadTrustStore().getCertificate(X509Utilities.CORDA_ROOT_CA)
        val nodeCa = configuration.loadNodeKeyStore().getCertificate(X509Utilities.CORDA_CLIENT_CA)
        return PersistentIdentityService(trustRoot, identityCert, nodeCa)
    }

    protected abstract fun makeTransactionVerifierService(): TransactionVerifierService

    open fun stop() {
        // TODO: We need a good way of handling "nice to have" shutdown events, especially those that deal with the
        // network, including unsubscribing from updates from remote services. Possibly some sort of parameter to stop()
        // to indicate "Please shut down gracefully" vs "Shut down now".
        // Meanwhile, we let the remote service send us updates until the acknowledgment buffer overflows and it
        // unsubscribes us forcibly, rather than blocking the shutdown process.

        // Run shutdown hooks in opposite order to starting
        for (toRun in runOnStop.reversed()) {
            toRun()
        }
        runOnStop.clear()
        _started = null
    }

    protected abstract fun makeMessagingService(database: CordaPersistence, info: NodeInfo): MessagingService
    protected abstract fun startMessagingService(rpcOps: RPCOps)

    private fun obtainIdentity(notaryConfig: NotaryConfig?): Pair<PartyAndCertificate, KeyPair> {
        val keyStore = configuration.loadNodeKeyStore()

        val (id, singleName) = if (notaryConfig == null || !notaryConfig.isClusterConfig) {
            // Node's main identity or if it's a single node notary
            Pair(DevIdentityGenerator.NODE_IDENTITY_ALIAS_PREFIX, configuration.myLegalName)
        } else {
            // The node is part of a distributed notary whose identity must already be generated beforehand.
            Pair(DevIdentityGenerator.DISTRIBUTED_NOTARY_ALIAS_PREFIX, null)
        }
        // TODO: Integrate with Key management service?
        val privateKeyAlias = "$id-private-key"

        if (privateKeyAlias !in keyStore) {
            singleName ?: throw IllegalArgumentException(
                    "Unable to find in the key store the identity of the distributed notary the node is part of")
            log.info("$privateKeyAlias not found in key store ${configuration.nodeKeystore}, generating fresh key!")
            // TODO This check shouldn't be needed
            check(singleName == configuration.myLegalName)
            keyStore.storeLegalIdentity(privateKeyAlias, generateKeyPair())
        }

        val (x509Cert, keyPair) = keyStore.getCertificateAndKeyPair(privateKeyAlias)

        // TODO: Use configuration to indicate composite key should be used instead of public key for the identity.
        val compositeKeyAlias = "$id-composite-key"
        val certificates = if (compositeKeyAlias in keyStore) {
            // Use composite key instead if it exists
            val certificate = keyStore.getCertificate(compositeKeyAlias)
            // We have to create the certificate chain for the composite key manually, this is because we don't have a keystore
            // provider that understand compositeKey-privateKey combo. The cert chain is created using the composite key certificate +
            // the tail of the private key certificates, as they are both signed by the same certificate chain.
            listOf(certificate) + keyStore.getCertificateChain(privateKeyAlias).drop(1)
        } else {
            keyStore.getCertificateChain(privateKeyAlias).let {
                check(it[0] == x509Cert) { "Certificates from key store do not line up!" }
                it
            }
        }

        val subject = CordaX500Name.build(certificates[0].subjectX500Principal)
        // TODO Include the name of the distributed notary, which the node is part of, in the notary config so that we
        // can cross-check the identity we get from the key store
        if (singleName != null && subject != singleName) {
            throw ConfigurationException("The name '$singleName' for $id doesn't match what's in the key store: $subject")
        }

        val certPath = X509Utilities.buildCertPath(certificates)
        return Pair(PartyAndCertificate(certPath), keyPair)
    }

    protected open fun generateKeyPair() = cryptoGenerateKeyPair()
    protected open fun makeVaultService(keyManagementService: KeyManagementService, stateLoader: StateLoader, hibernateConfig: HibernateConfiguration): VaultServiceInternal {
        return NodeVaultService(platformClock, keyManagementService, stateLoader, hibernateConfig)
    }

    private inner class ServiceHubInternalImpl(
            override val identityService: IdentityService,
            // Place the long term identity key in the KMS. Eventually, this is likely going to be separated again because
            // the KMS is meant for derived temporary keys used in transactions, and we're not supposed to sign things with
            // the identity key. But the infrastructure to make that easy isn't here yet.
            override val keyManagementService: KeyManagementService,
            override val schemaService: SchemaService,
            override val validatedTransactions: WritableTransactionStorage,
            override val monitoringService: MonitoringService,
            override val cordappProvider: CordappProviderInternal,
            override val database: CordaPersistence,
            override val myInfo: NodeInfo,
            override val networkMapCache: NetworkMapCacheInternal
    ) : SingletonSerializeAsToken(), ServiceHubInternal, StateLoader by validatedTransactions {
        override val rpcFlows = ArrayList<Class<out FlowLogic<*>>>()
        override val stateMachineRecordedTransactionMapping = DBTransactionMappingStorage()
        override val auditService = DummyAuditService()
        override val transactionVerifierService by lazy { makeTransactionVerifierService() }
        override val vaultService by lazy { makeVaultService(keyManagementService, validatedTransactions, database.hibernateConfig) }
        override val contractUpgradeService by lazy { ContractUpgradeServiceImpl() }
        override val attachments: AttachmentStorage get() = this@AbstractNode.attachments
        override val networkService: MessagingService get() = network
        override val clock: Clock get() = platformClock
        override val configuration: NodeConfiguration get() = this@AbstractNode.configuration
        override fun <T : SerializeAsToken> cordaService(type: Class<T>): T {
            require(type.isAnnotationPresent(CordaService::class.java)) { "${type.name} is not a Corda service" }
            return cordappServices.getInstance(type) ?: throw IllegalArgumentException("Corda service ${type.name} does not exist")
        }

        override fun getFlowFactory(initiatingFlowClass: Class<out FlowLogic<*>>): InitiatedFlowFactory<*>? {
            return flowFactories[initiatingFlowClass]
        }

        override fun recordTransactions(statesToRecord: StatesToRecord, txs: Iterable<SignedTransaction>) {
            database.transaction {
                super.recordTransactions(statesToRecord, txs)
            }
        }

        override fun jdbcSession(): Connection = database.createSession()

        // allows services to register handlers to be informed when the node stop method is called
        override fun registerUnloadHandler(handler: () -> Unit) {
            runOnStop += handler
        }
    }
}

@VisibleForTesting
internal fun logVendorString(database: CordaPersistence, log: Logger) {
    database.transaction {
        log.info("Connected to ${connection.metaData.databaseProductName} database.")
    }
}

internal class FlowStarterImpl(private val serverThread: AffinityExecutor, private val smm: StateMachineManager, private val flowLogicRefFactory: FlowLogicRefFactory) : FlowStarter {
    override fun <T> startFlow(logic: FlowLogic<T>, context: InvocationContext): CordaFuture<FlowStateMachine<T>> {
        return serverThread.fetchFrom { smm.startFlow(logic, context) }
    }

    override fun <T> invokeFlowAsync(
            logicType: Class<out FlowLogic<T>>,
            context: InvocationContext,
            vararg args: Any?): CordaFuture<FlowStateMachine<T>> {
        val logicRef = flowLogicRefFactory.createForRPC(logicType, *args)
        val logic: FlowLogic<T> = uncheckedCast(flowLogicRefFactory.toFlowLogic(logicRef))
        return startFlow(logic, context)
    }
}

class ConfigurationException(message: String) : CordaException(message)

/**
 * Thrown when a node is about to start and its network map cache doesn't contain any node.
 */
internal class NetworkMapCacheEmptyException : Exception()

fun configureDatabase(hikariProperties: Properties,
                      databaseConfig: DatabaseConfig,
                      identityService: IdentityService,
                      schemaService: SchemaService = NodeSchemaService()): CordaPersistence {
    // Register the AbstractPartyDescriptor so Hibernate doesn't warn when encountering AbstractParty. Unfortunately
    // Hibernate warns about not being able to find a descriptor if we don't provide one, but won't use it by default
    // so we end up providing both descriptor and converter. We should re-examine this in later versions to see if
    // either Hibernate can be convinced to stop warning, use the descriptor by default, or something else.
    JavaTypeDescriptorRegistry.INSTANCE.addDescriptor(AbstractPartyDescriptor(identityService))
    val dataSource = DataSourceFactory.createDataSource(hikariProperties)
    val attributeConverters = listOf(AbstractPartyToX500NameAsStringConverter(identityService))

    val jdbcUrl = hikariProperties.getProperty("dataSource.url", "")

    SchemaMigration(schemaService.schemaOptions.keys, dataSource, !isH2Database(jdbcUrl), databaseConfig).nodeStartup()

    return CordaPersistence(dataSource, databaseConfig, schemaService.schemaOptions.keys, jdbcUrl, attributeConverters)
}<|MERGE_RESOLUTION|>--- conflicted
+++ resolved
@@ -65,14 +65,11 @@
 import net.corda.nodeapi.internal.network.NETWORK_PARAMS_FILE_NAME
 import net.corda.nodeapi.internal.network.NetworkParameters
 import net.corda.nodeapi.internal.network.verifiedNetworkMapCert
-<<<<<<< HEAD
 import net.corda.nodeapi.internal.persistence.*
-=======
 import net.corda.nodeapi.internal.persistence.CordaPersistence
 import net.corda.nodeapi.internal.persistence.DatabaseConfig
 import net.corda.nodeapi.internal.persistence.HibernateConfiguration
 import net.corda.nodeapi.internal.storeLegalIdentity
->>>>>>> b8f25fe6
 import org.apache.activemq.artemis.utils.ReusableLatch
 import org.hibernate.type.descriptor.java.JavaTypeDescriptorRegistry
 import org.slf4j.Logger
@@ -222,17 +219,13 @@
             val (keyPairs, info) = initNodeInfo(networkMapCache, identity, identityKeyPair)
             identityService.loadIdentities(info.legalIdentitiesAndCerts)
             val transactionStorage = makeTransactionStorage(database, configuration.transactionCacheSizeBytes)
-<<<<<<< HEAD
-            val nodeServices = makeServices(lh, keyPairs, schemaService, transactionStorage, database, info, identityService, networkMapCache)
+            val nodeServices = makeServices(keyPairs, schemaService, transactionStorage, database, info, identityService, networkMapCache)
             val mutualExclusionConfiguration = configuration.enterpriseConfiguration.mutualExclusionConfiguration
             if (mutualExclusionConfiguration.on) {
                 RunOnceService(database, mutualExclusionConfiguration.machineName,
                         ManagementFactory.getRuntimeMXBean().name.split("@")[0],
                         mutualExclusionConfiguration.updateInterval, mutualExclusionConfiguration.waitInterval).start()
             }
-=======
-            val nodeServices = makeServices(keyPairs, schemaService, transactionStorage, database, info, identityService, networkMapCache)
->>>>>>> b8f25fe6
             val notaryService = makeNotaryService(nodeServices, database)
             val smm = makeStateMachineManager(database)
             val flowLogicRefFactory = FlowLogicRefFactoryImpl(cordappLoader.appClassLoader)
