--- conflicted
+++ resolved
@@ -363,14 +363,10 @@
                 printBasicNodeInfo("Database connection url is", "jdbc:h2:$url/node")
             }
         }
-<<<<<<< HEAD
         else if (databaseUrl != null) {
             printBasicNodeInfo("Database connection url is", databaseUrl)
         }
-        return super.initialiseDatabasePersistence(schemaService, identityService)
-=======
         return super.initialiseDatabasePersistence(schemaService, wellKnownPartyFromX500Name, wellKnownPartyFromAnonymous)
->>>>>>> 1c7b44fb
     }
 
     private val _startupComplete = openFuture<Unit>()
