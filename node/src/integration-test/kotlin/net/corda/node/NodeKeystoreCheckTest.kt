--- conflicted
+++ resolved
@@ -7,28 +7,14 @@
 import net.corda.nodeapi.internal.crypto.CertificateType
 import net.corda.nodeapi.internal.crypto.X509Utilities
 import net.corda.testing.core.ALICE_NAME
-import net.corda.testing.core.DUMMY_NOTARY_NAME
 import net.corda.testing.driver.DriverParameters
 import net.corda.testing.driver.driver
-<<<<<<< HEAD
-import net.corda.testing.internal.IntegrationTest
-import net.corda.testing.internal.IntegrationTestSchemas
-import net.corda.testing.internal.toDatabaseSchemaName
-=======
 import net.corda.testing.internal.stubs.CertificateStoreStubs
->>>>>>> d01dd224
 import org.assertj.core.api.Assertions.assertThatThrownBy
-import org.junit.ClassRule
 import org.junit.Test
 import javax.security.auth.x500.X500Principal
 
-class NodeKeystoreCheckTest : IntegrationTest() {
-    companion object {
-        @ClassRule
-        @JvmField
-        val databaseSchemas = IntegrationTestSchemas(ALICE_NAME.toDatabaseSchemaName(), DUMMY_NOTARY_NAME.toDatabaseSchemaName())
-    }
-
+class NodeKeystoreCheckTest {
     @Test
     fun `starting node in non-dev mode with no key store`() {
         driver(DriverParameters(startNodesInProcess = true, notarySpecs = emptyList())) {
