--- conflicted
+++ resolved
@@ -9,11 +9,8 @@
 import net.corda.core.utilities.getOrThrow
 import net.corda.core.utilities.unwrap
 import net.corda.node.internal.CheckpointIncompatibleException
-<<<<<<< HEAD
 import net.corda.testMessage.Message
 import net.corda.testMessage.MessageState
-=======
->>>>>>> 365471d9
 import net.corda.testing.core.ALICE_NAME
 import net.corda.testing.core.BOB_NAME
 import net.corda.testing.core.DUMMY_NOTARY_NAME
@@ -22,7 +19,9 @@
 import net.corda.testing.driver.DriverParameters
 import net.corda.testing.driver.NodeParameters
 import net.corda.testing.driver.driver
-<<<<<<< HEAD
+import net.corda.testing.node.internal.ListenProcessDeathException
+import net.corda.testing.node.internal.assertCheckpoints
+import net.corda.testing.node.internal.enclosedCordapp
 import net.corda.testing.internal.IntegrationTest
 import net.corda.testing.internal.IntegrationTestSchemas
 import net.corda.testing.node.TestCordapp
@@ -30,68 +29,19 @@
 import net.corda.testing.node.internal.ListenProcessDeathException
 import net.corda.testing.node.internal.cordappWithPackages
 import net.test.cordapp.v1.SendMessageFlow
-=======
-import net.corda.testing.node.internal.ListenProcessDeathException
-import net.corda.testing.node.internal.assertCheckpoints
-import net.corda.testing.node.internal.enclosedCordapp
->>>>>>> 365471d9
 import org.assertj.core.api.Assertions.assertThat
 import org.junit.ClassRule
 import org.junit.Test
 import java.nio.file.Path
 import kotlin.test.assertFailsWith
 
-<<<<<<< HEAD
+// TraderDemoTest already has a test which checks the node can resume a flow from a checkpoint
 class FlowCheckpointVersionNodeStartupCheckTest: IntegrationTest() {
     companion object {
         @ClassRule
         @JvmField
         val databaseSchemas = IntegrationTestSchemas(ALICE_NAME, BOB_NAME, DUMMY_NOTARY_NAME)
 
-        val message = Message("Hello world!")
-        val defaultCordapp = cordappWithPackages(
-                MessageState::class.packageName, SendMessageFlow::class.packageName
-        )
-    }
-
-    @Test
-    fun `restart node successfully with suspended flow`() {
-        return driver(parametersForRestartingNodes()) {
-            createSuspendedFlowInBob(setOf(defaultCordapp))
-            // Bob will resume the flow
-            val alice = startNode(providedName = ALICE_NAME).getOrThrow()
-            startNode(providedName = BOB_NAME).getOrThrow()
-            val page = alice.rpc.vaultTrack(MessageState::class.java)
-            val result = if (page.snapshot.states.isNotEmpty()) {
-                page.snapshot.states.first()
-            } else {
-                val r = page.updates.timeout(30, TimeUnit.SECONDS).take(1).toBlocking().single()
-                if (r.consumed.isNotEmpty()) r.consumed.first() else r.produced.first()
-            }
-            assertNotNull(result)
-            assertEquals(message, result.state.data.message)
-        }
-    }
-
-    @Test
-    fun `restart node with incompatible version of suspended flow due to different jar name`() {
-        driver(parametersForRestartingNodes()) {
-            val uniqueName = "different-jar-name-test-${UUID.randomUUID()}"
-            val cordapp = defaultCordapp.copy(name = uniqueName)
-
-            val bobBaseDir = createSuspendedFlowInBob(setOf(cordapp))
-
-            val cordappsDir = bobBaseDir / "cordapps"
-            val cordappJar = cordappsDir.list().single { it.fileName.toString().startsWith("different-jar") }
-            // Make sure we're dealing with right jar
-            assertThat(cordappJar.fileName.toString()).contains(uniqueName)
-            // Rename the jar file.
-            cordappJar.moveTo(cordappsDir / "renamed-${cordappJar.fileName}")
-
-=======
-// TraderDemoTest already has a test which checks the node can resume a flow from a checkpoint
-class FlowCheckpointVersionNodeStartupCheckTest {
-    companion object {
         val defaultCordapp = enclosedCordapp()
     }
 
@@ -109,35 +59,9 @@
             // Test the scenerio where the CorDapp no longer exists
             cordappsDir.deleteRecursively()
             cordappsDir.createDirectories()
->>>>>>> 365471d9
             assertBobFailsToStartWithLogMessage(
                     CheckpointIncompatibleException.CordappNotInstalledException(ReceiverFlow::class.java.name).message
             )
-<<<<<<< HEAD
-        }
-    }
-
-    @Test
-    fun `restart node with incompatible version of suspended flow due to different jar hash`() {
-        driver(parametersForRestartingNodes()) {
-            val uniqueWorkflowJarName = "different-jar-hash-test-${UUID.randomUUID()}"
-            val uniqueContractJarName = "contract-$uniqueWorkflowJarName"
-            val defaultWorkflowJar = cordappWithPackages(SendMessageFlow::class.packageName)
-            val defaultContractJar = cordappWithPackages(MessageState::class.packageName)
-            val contractJar = defaultContractJar.copy(name = uniqueContractJarName)
-            val workflowJar = defaultWorkflowJar.copy(name = uniqueWorkflowJarName)
-
-            val bobBaseDir = createSuspendedFlowInBob(setOf(workflowJar, contractJar))
-
-            val cordappsDir = bobBaseDir / "cordapps"
-            val cordappJar = cordappsDir.list().single {
-                it.fileName.toString().startsWith(uniqueWorkflowJarName)
-            }
-
-            // Make sure we're dealing with right jar
-            assertThat(cordappJar.fileName.toString()).contains(uniqueWorkflowJarName)
-=======
->>>>>>> 365471d9
 
             // Clean-up
             stdOutLogFile(BOB_NAME).let { it.renameTo("${it.fileName}-no-cordapp") }
@@ -176,14 +100,8 @@
                     customOverrides = mapOf("devMode" to false)
             )).getOrThrow()
         }
-<<<<<<< HEAD
-        val logFiles = baseDirectory(BOB_NAME).list().filter { it.fileName.toString().contains("stdout.*log\$".toRegex()) }
-        val matchingLineCount = logFiles.map { it.readLines { it.filter { line -> logMessage in line }.count() } }.sum()
-        assertEquals(1, matchingLineCount)
-=======
 
         assertThat(stdOutLogFile(BOB_NAME).readText()).contains(logMessage)
->>>>>>> 365471d9
     }
 
     private fun DriverDSL.stdOutLogFile(name: CordaX500Name): Path {
