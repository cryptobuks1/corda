--- conflicted
+++ resolved
@@ -68,21 +68,10 @@
 
     @Test
     fun `generateAndSaveNodeInfo works`() {
-<<<<<<< HEAD
-        val nodeAddress = NetworkHostAndPort("0.1.2.3", 456)
-        val nodeName = CordaX500Name("Manx Blockchain Corp", "Douglas", "IM")
+        val configuration = createConfig()
         val info = VersionInfo(789, "3.0", "SNAPSHOT", "R3")
-        val dataSourceProperties = makeTestDataSourceProperties()
-        val databaseConfig = DatabaseConfig()
-        val configuration = rigorousMock<AbstractNodeConfiguration>().also {
-            doReturn(null).whenever(it).relay
-=======
-        val configuration = createConfig()
-        val platformVersion = 789
         configureDatabase(configuration.dataSourceProperties, configuration.database, { null }, { null }).use { database ->
-            val node = Node(configuration, rigorousMock<VersionInfo>().also {
-                doReturn(platformVersion).whenever(it).platformVersion
-            }, initialiseSerialization = false)
+            val node = Node(configuration, info, initialiseSerialization = false)
             assertEquals(node.generateNodeInfo(), node.generateNodeInfo())  // Node info doesn't change (including the serial)
         }
     }
@@ -106,9 +95,8 @@
                 // Save some NodeInfo
                 session.save(persistentNodeInfo)
             }
-            val node = Node(configuration, rigorousMock<VersionInfo>().also {
-                doReturn(10).whenever(it).platformVersion
-            }, initialiseSerialization = false)
+            val versionInfo = VersionInfo(10, "3.0", "SNAPSHOT", "R3")
+            val node = Node(configuration, versionInfo, initialiseSerialization = false)
             assertThat(getAllInfos(it)).isNotEmpty
             node.clearNetworkMapCache()
             assertThat(getAllInfos(it)).isEmpty()
@@ -129,7 +117,7 @@
         val nodeAddress = NetworkHostAndPort("0.1.2.3", 456)
         val nodeName = CordaX500Name("Manx Blockchain Corp", "Douglas", "IM")
         return rigorousMock<AbstractNodeConfiguration>().also {
->>>>>>> c81951fb
+            doReturn(null).whenever(it).relay
             doReturn(nodeAddress).whenever(it).p2pAddress
             doReturn(nodeName).whenever(it).myLegalName
             doReturn(null).whenever(it).notary // Don't add notary identity.
@@ -140,12 +128,5 @@
             doReturn("tsp").whenever(it).trustStorePassword
             doReturn("ksp").whenever(it).keyStorePassword
         }
-<<<<<<< HEAD
-        configureDatabase(dataSourceProperties, databaseConfig, { null }, { null }).use { _ ->
-            val node = Node(configuration, info, initialiseSerialization = false)
-            assertEquals(node.generateNodeInfo(), node.generateNodeInfo())  // Node info doesn't change (including the serial)
-        }
-=======
->>>>>>> c81951fb
     }
 }