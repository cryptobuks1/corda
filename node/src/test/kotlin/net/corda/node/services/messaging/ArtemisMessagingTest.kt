/*
 * R3 Proprietary and Confidential
 *
 * Copyright (c) 2018 R3 Limited.  All rights reserved.
 *
 * The intellectual and technical concepts contained herein are proprietary to R3 and its suppliers and are protected by trade secret law.
 *
 * Distribution of this file or any portion thereof via any medium without the express permission of R3 is strictly prohibited.
 */

package net.corda.node.services.messaging

import com.codahale.metrics.MetricRegistry
import com.nhaarman.mockito_kotlin.doReturn
import com.nhaarman.mockito_kotlin.whenever
import net.corda.core.crypto.generateKeyPair
import net.corda.core.utilities.NetworkHostAndPort
import net.corda.core.utilities.seconds
import net.corda.node.internal.configureDatabase
import net.corda.node.services.config.*
import net.corda.node.services.config.CertChainPolicyConfig
import net.corda.node.services.config.NodeConfiguration
import net.corda.node.services.config.P2PMessagingRetryConfiguration
import net.corda.node.services.config.configureWithDevSSLCertificate
import net.corda.node.services.network.NetworkMapCacheImpl
import net.corda.node.services.network.PersistentNetworkMapCache
import net.corda.node.services.transactions.PersistentUniquenessProvider
import net.corda.node.utilities.AffinityExecutor.ServiceAffinityExecutor
import net.corda.nodeapi.internal.persistence.CordaPersistence
import net.corda.nodeapi.internal.persistence.DatabaseConfig
import net.corda.testing.core.*
import net.corda.testing.internal.LogHelper
import net.corda.testing.internal.rigorousMock
import net.corda.testing.node.MockServices.Companion.makeTestDataSourceProperties
import net.corda.testing.node.internal.MOCK_VERSION_INFO
<<<<<<< HEAD
import org.apache.activemq.artemis.api.core.Message.HDR_VALIDATED_USER
import org.apache.activemq.artemis.api.core.SimpleString
=======
import org.apache.activemq.artemis.api.core.ActiveMQConnectionTimedOutException
>>>>>>> bbc80429
import org.assertj.core.api.Assertions.assertThat
import org.assertj.core.api.Assertions.assertThatThrownBy
import org.junit.After
import org.junit.Before
import org.junit.Rule
import org.junit.Test
import org.junit.rules.TemporaryFolder
import rx.subjects.PublishSubject
import java.net.ServerSocket
import java.util.concurrent.BlockingQueue
import java.util.concurrent.LinkedBlockingQueue
import java.util.concurrent.TimeUnit.MILLISECONDS
import kotlin.concurrent.thread
import kotlin.test.assertEquals
import kotlin.test.assertNull
import kotlin.test.assertTrue

class ArtemisMessagingTest {
    companion object {
        const val TOPIC = "platform.self"
    }

    @Rule
    @JvmField
    val testSerialization = SerializationEnvironmentRule()

    @Rule
    @JvmField
    val temporaryFolder = TemporaryFolder()

    private val serverPort = freePort()
    private val identity = generateKeyPair()

    private lateinit var config: NodeConfiguration
    private lateinit var database: CordaPersistence
    private var messagingClient: P2PMessagingClient? = null
    private var messagingServer: ArtemisMessagingServer? = null

    private lateinit var networkMapCache: NetworkMapCacheImpl

    @Before
    fun setUp() {
        abstract class AbstractNodeConfiguration : NodeConfiguration
        config = rigorousMock<AbstractNodeConfiguration>().also {
            doReturn(temporaryFolder.root.toPath()).whenever(it).baseDirectory
            doReturn(ALICE_NAME).whenever(it).myLegalName
            doReturn("trustpass").whenever(it).trustStorePassword
            doReturn("cordacadevpass").whenever(it).keyStorePassword
            doReturn(NetworkHostAndPort("0.0.0.0", serverPort)).whenever(it).p2pAddress
            doReturn(null).whenever(it).jmxMonitoringHttpPort
            doReturn(emptyList<CertChainPolicyConfig>()).whenever(it).certificateChainCheckPolicies
<<<<<<< HEAD
            doReturn(EnterpriseConfiguration(MutualExclusionConfiguration(false, "", 20000, 40000))).whenever(it).enterpriseConfiguration
            doReturn(P2PMessagingRetryConfiguration(5.seconds, 3, backoffBase=1.0)).whenever(it).p2pMessagingRetry
=======
            doReturn(P2PMessagingRetryConfiguration(5.seconds, 3, backoffBase = 1.0)).whenever(it).p2pMessagingRetry
>>>>>>> bbc80429
        }
        LogHelper.setLevel(PersistentUniquenessProvider::class)
        database = configureDatabase(makeTestDataSourceProperties(), DatabaseConfig(runMigration = true), rigorousMock())
        networkMapCache = NetworkMapCacheImpl(PersistentNetworkMapCache(database, emptyList()).start(), rigorousMock())
    }

    @After
    fun cleanUp() {
        messagingClient?.stop()
        messagingServer?.stop()
        database.close()
        LogHelper.reset(PersistentUniquenessProvider::class)
    }

    @Test
    fun `server starting with the port already bound should throw`() {
        ServerSocket(serverPort).use {
            val messagingServer = createMessagingServer()
            assertThatThrownBy { messagingServer.start() }
        }
    }

    @Test
    fun `client should connect to remote server`() {
        val remoteServerAddress = freeLocalHostAndPort()

        createMessagingServer(remoteServerAddress.port).start()
        createMessagingClient(server = remoteServerAddress)
        startNodeMessagingClient()
    }

    @Test
    fun `client should throw if remote server not found`() {
        val serverAddress = freeLocalHostAndPort()
        val invalidServerAddress = freeLocalHostAndPort()

        createMessagingServer(serverAddress.port).start()

        messagingClient = createMessagingClient(server = invalidServerAddress)
        assertThatThrownBy { startNodeMessagingClient() }
        messagingClient = null
    }

    @Test
    fun `client should connect to local server`() {
        createMessagingServer().start()
        createMessagingClient()
        startNodeMessagingClient()
    }

    @Test
    fun `client should be able to send message to itself`() {
        val (messagingClient, receivedMessages) = createAndStartClientAndServer()
        val message = messagingClient.createMessage(TOPIC, data = "first msg".toByteArray())
        messagingClient.send(message, messagingClient.myAddress)

        val actual: Message = receivedMessages.take()
        assertEquals("first msg", String(actual.data.bytes))
        assertNull(receivedMessages.poll(200, MILLISECONDS))
    }

    @Test
    fun `client should fail if message exceed maxMessageSize limit`() {
        val (messagingClient, receivedMessages) = createAndStartClientAndServer()
        val message = messagingClient.createMessage(TOPIC, data = ByteArray(MAX_MESSAGE_SIZE))
        messagingClient.send(message, messagingClient.myAddress)

        val actual: Message = receivedMessages.take()
        assertTrue(ByteArray(MAX_MESSAGE_SIZE).contentEquals(actual.data.bytes))
        assertNull(receivedMessages.poll(200, MILLISECONDS))

        val tooLagerMessage = messagingClient.createMessage(TOPIC, data = ByteArray(MAX_MESSAGE_SIZE + 1))
        assertThatThrownBy {
            messagingClient.send(tooLagerMessage, messagingClient.myAddress)
        }.isInstanceOf(IllegalArgumentException::class.java)
                .hasMessageContaining("Message exceeds maxMessageSize network parameter")

        assertNull(receivedMessages.poll(200, MILLISECONDS))
    }
    @Test
    fun `server should not process if incoming message exceed maxMessageSize limit`() {
        val (messagingClient, receivedMessages) = createAndStartClientAndServer(clientMaxMessageSize = 100_000, serverMaxMessageSize = 50_000)
        val message = messagingClient.createMessage(TOPIC, data = ByteArray(50_000))
        messagingClient.send(message, messagingClient.myAddress)

        val actual: Message = receivedMessages.take()
        assertTrue(ByteArray(50_000).contentEquals(actual.data.bytes))
        assertNull(receivedMessages.poll(200, MILLISECONDS))

        val tooLagerMessage = messagingClient.createMessage(TOPIC, data = ByteArray(100_000))
        assertThatThrownBy {
            messagingClient.send(tooLagerMessage, messagingClient.myAddress)
        }.isInstanceOf(ActiveMQConnectionTimedOutException::class.java)
        assertNull(receivedMessages.poll(200, MILLISECONDS))
    }

    @Test
    fun `platform version is included in the message`() {
        val (messagingClient, receivedMessages) = createAndStartClientAndServer(platformVersion = 3)
        val message = messagingClient.createMessage(TOPIC, data = "first msg".toByteArray())
        messagingClient.send(message, messagingClient.myAddress)

        val received = receivedMessages.take()
        assertThat(received.platformVersion).isEqualTo(3)
    }

    @Test
    fun `we can fake send and receive`() {
        val (messagingClient, receivedMessages) = createAndStartClientAndServer()
        val message = messagingClient.createMessage(TOPIC, data = "first msg".toByteArray())
        val fakeMsg = messagingClient.messagingExecutor!!.cordaToArtemisMessage(message)
        fakeMsg!!.putStringProperty(HDR_VALIDATED_USER, SimpleString("O=Bank A, L=New York, C=US"))
        messagingClient.deliver(fakeMsg)
        val received = receivedMessages.take()
        assertThat(String(received.data.bytes, Charsets.UTF_8)).isEqualTo("first msg")
    }

    @Test
    fun `redelivery from same client is ignored`() {
        val (messagingClient, receivedMessages) = createAndStartClientAndServer()
        val message = messagingClient.createMessage(TOPIC, data = "first msg".toByteArray())
        val fakeMsg = messagingClient.messagingExecutor!!.cordaToArtemisMessage(message)
        fakeMsg!!.putStringProperty(HDR_VALIDATED_USER, SimpleString("O=Bank A, L=New York, C=US"))
        messagingClient.deliver(fakeMsg)
        messagingClient.deliver(fakeMsg)
        val received = receivedMessages.take()
        assertThat(String(received.data.bytes, Charsets.UTF_8)).isEqualTo("first msg")
        val received2 = receivedMessages.poll()
        assertThat(received2).isNull()
    }

    // Redelivery from a sender who stops and restarts (some re-sends from the sender, with sender state reset with exception of recovered checkpoints)
    @Test
    fun `re-send from different client is ignored`() {
        val (messagingClient1, receivedMessages) = createAndStartClientAndServer()
        val message = messagingClient1.createMessage(TOPIC, data = "first msg".toByteArray())
        val fakeMsg = messagingClient1.messagingExecutor!!.cordaToArtemisMessage(message)
        fakeMsg!!.putStringProperty(HDR_VALIDATED_USER, SimpleString("O=Bank A, L=New York, C=US"))
        messagingClient1.deliver(fakeMsg)

        // Now change the sender
        try {
            val messagingClient2 = createMessagingClient()
            startNodeMessagingClient()

            val fakeMsg2 = messagingClient2.messagingExecutor!!.cordaToArtemisMessage(message)
            fakeMsg2!!.putStringProperty(HDR_VALIDATED_USER, SimpleString("O=Bank A, L=New York, C=US"))

            messagingClient1.deliver(fakeMsg2)
            val received = receivedMessages.take()
            assertThat(String(received.data.bytes, Charsets.UTF_8)).isEqualTo("first msg")
            val received2 = receivedMessages.poll()
            assertThat(received2).isNull()
        } finally {
            messagingClient1.stop()
        }
    }

    // Redelivery to a receiver who stops and restarts (some re-deliveries from Artemis, but with receiver state reset)
    @Test
    fun `re-receive from different client is ignored`() {
        val (messagingClient1, receivedMessages) = createAndStartClientAndServer()
        val message = messagingClient1.createMessage(TOPIC, data = "first msg".toByteArray())
        val fakeMsg = messagingClient1.messagingExecutor!!.cordaToArtemisMessage(message)
        fakeMsg!!.putStringProperty(HDR_VALIDATED_USER, SimpleString("O=Bank A, L=New York, C=US"))
        messagingClient1.deliver(fakeMsg)

        // Now change the receiver
        try {
            val messagingClient2 = createMessagingClient()
            messagingClient2.addMessageHandler(TOPIC) { msg, _, handle ->
                database.transaction { handle.insideDatabaseTransaction() }
                handle.afterDatabaseTransaction() // We ACK first so that if it fails we won't get a duplicate in [receivedMessages]
                receivedMessages.add(msg)
            }
            startNodeMessagingClient()

            messagingClient2.deliver(fakeMsg)

            val received = receivedMessages.take()
            assertThat(String(received.data.bytes, Charsets.UTF_8)).isEqualTo("first msg")
            val received2 = receivedMessages.poll()
            assertThat(received2).isNull()
        } finally {
            messagingClient1.stop()
        }
    }

    // Redelivery to a receiver who stops and restarts (some re-deliveries from Artemis, but with receiver state reset), but the original
    // messages were recorded as consumed out of order, and only the *second* message was acked.
    @Test
    fun `re-receive from different client is not ignored when acked out of order`() {
        // Don't ack first message, pretend we exit before that happens (but after second message is acked).
        val (messagingClient1, receivedMessages) = createAndStartClientAndServer(dontAckCondition = { received -> String(received.data.bytes, Charsets.UTF_8) == "first msg" })
        val message1 = messagingClient1.createMessage(TOPIC, data = "first msg".toByteArray())
        val message2 = messagingClient1.createMessage(TOPIC, data = "second msg".toByteArray())
        val fakeMsg1 = messagingClient1.messagingExecutor!!.cordaToArtemisMessage(message1)
        val fakeMsg2 = messagingClient1.messagingExecutor!!.cordaToArtemisMessage(message2)
        fakeMsg1!!.putStringProperty(HDR_VALIDATED_USER, SimpleString("O=Bank A, L=New York, C=US"))
        fakeMsg2!!.putStringProperty(HDR_VALIDATED_USER, SimpleString("O=Bank A, L=New York, C=US"))

        messagingClient1.deliver(fakeMsg1)
        messagingClient1.deliver(fakeMsg2)

        // Now change the receiver
        try {
            val messagingClient2 = createMessagingClient()
            messagingClient2.addMessageHandler(TOPIC) { msg, _, handle ->
                // The try-finally causes the test to fail if there's a duplicate insert (which, naturally, is an error but otherwise gets swallowed).
                try {
                    database.transaction { handle.insideDatabaseTransaction() }
                } finally {
                    handle.afterDatabaseTransaction() // We ACK first so that if it fails we won't get a duplicate in [receivedMessages]
                    receivedMessages.add(msg)
                }
            }
            startNodeMessagingClient()

            messagingClient2.deliver(fakeMsg1)
            messagingClient2.deliver(fakeMsg2)

            // Should receive 2 and then 1 (and not 2 again).
            val received = receivedMessages.take()
            assertThat(received.senderSeqNo).isEqualTo(1)
            val received2 = receivedMessages.poll()
            assertThat(received2.senderSeqNo).isEqualTo(0)
            val received3 = receivedMessages.poll()
            assertThat(received3).isNull()
        } finally {
            messagingClient1.stop()
        }
    }

    // Re-receive on different client from re-started sender
    @Test
    fun `re-send from different client and re-receive from different client is ignored`() {
        val (messagingClient1, receivedMessages) = createAndStartClientAndServer()
        val message = messagingClient1.createMessage(TOPIC, data = "first msg".toByteArray())
        val fakeMsg = messagingClient1.messagingExecutor!!.cordaToArtemisMessage(message)
        fakeMsg!!.putStringProperty(HDR_VALIDATED_USER, SimpleString("O=Bank A, L=New York, C=US"))
        messagingClient1.deliver(fakeMsg)

        // Now change the send *and* receiver
        val messagingClient2 = createMessagingClient()
        try {
            startNodeMessagingClient()
            val fakeMsg2 = messagingClient2.messagingExecutor!!.cordaToArtemisMessage(message)
            fakeMsg2!!.putStringProperty(HDR_VALIDATED_USER, SimpleString("O=Bank A, L=New York, C=US"))

            val messagingClient3 = createMessagingClient()
            messagingClient3.addMessageHandler(TOPIC) { msg, _, handle ->
                database.transaction { handle.insideDatabaseTransaction() }
                handle.afterDatabaseTransaction() // We ACK first so that if it fails we won't get a duplicate in [receivedMessages]
                receivedMessages.add(msg)
            }
            startNodeMessagingClient()

            messagingClient3.deliver(fakeMsg2)

            val received = receivedMessages.take()
            assertThat(String(received.data.bytes, Charsets.UTF_8)).isEqualTo("first msg")
            val received2 = receivedMessages.poll()
            assertThat(received2).isNull()
        } finally {
            messagingClient1.stop()
            messagingClient2.stop()
        }
    }

    private fun startNodeMessagingClient() {
        messagingClient!!.start()
    }

<<<<<<< HEAD
    private fun createAndStartClientAndServer(platformVersion: Int = 1, dontAckCondition: (msg: ReceivedMessage) -> Boolean = { false }): Pair<P2PMessagingClient, BlockingQueue<ReceivedMessage>> {
=======
    private fun createAndStartClientAndServer(platformVersion: Int = 1, serverMaxMessageSize: Int = MAX_MESSAGE_SIZE, clientMaxMessageSize: Int = MAX_MESSAGE_SIZE): Pair<P2PMessagingClient, BlockingQueue<ReceivedMessage>> {
>>>>>>> bbc80429
        val receivedMessages = LinkedBlockingQueue<ReceivedMessage>()

        createMessagingServer(maxMessageSize = serverMaxMessageSize).start()

        val messagingClient = createMessagingClient(platformVersion = platformVersion, maxMessageSize = clientMaxMessageSize)
        messagingClient.addMessageHandler(TOPIC) { message, _, handle ->
            if (dontAckCondition(message)) return@addMessageHandler
            database.transaction { handle.insideDatabaseTransaction() }
            handle.afterDatabaseTransaction() // We ACK first so that if it fails we won't get a duplicate in [receivedMessages]
            receivedMessages.add(message)
        }
        startNodeMessagingClient()

        // Run after the handlers are added, otherwise (some of) the messages get delivered and discarded / dead-lettered.
        thread(isDaemon = true) { messagingClient.run() }

        return Pair(messagingClient, receivedMessages)
    }

    private fun createMessagingClient(server: NetworkHostAndPort = NetworkHostAndPort("localhost", serverPort), platformVersion: Int = 1, maxMessageSize: Int = MAX_MESSAGE_SIZE): P2PMessagingClient {
        return database.transaction {
            P2PMessagingClient(
                    config,
                    MOCK_VERSION_INFO.copy(platformVersion = platformVersion),
                    server,
                    identity.public,
                    null,
                    ServiceAffinityExecutor("ArtemisMessagingTests", 1),
                    database,
                    networkMapCache,
                    MetricRegistry(),
                    ALICE_NAME.toString(),
                    maxMessageSize = maxMessageSize,
                    isDrainingModeOn = { false },
                    drainingModeWasChangedEvents = PublishSubject.create()).apply {
                config.configureWithDevSSLCertificate()
                messagingClient = this
            }
        }
    }

    private fun createMessagingServer(local: Int = serverPort, maxMessageSize: Int = MAX_MESSAGE_SIZE): ArtemisMessagingServer {
        return ArtemisMessagingServer(config, NetworkHostAndPort("0.0.0.0", local), maxMessageSize).apply {
            config.configureWithDevSSLCertificate()
            messagingServer = this
        }
    }
}<|MERGE_RESOLUTION|>--- conflicted
+++ resolved
@@ -33,12 +33,9 @@
 import net.corda.testing.internal.rigorousMock
 import net.corda.testing.node.MockServices.Companion.makeTestDataSourceProperties
 import net.corda.testing.node.internal.MOCK_VERSION_INFO
-<<<<<<< HEAD
 import org.apache.activemq.artemis.api.core.Message.HDR_VALIDATED_USER
 import org.apache.activemq.artemis.api.core.SimpleString
-=======
 import org.apache.activemq.artemis.api.core.ActiveMQConnectionTimedOutException
->>>>>>> bbc80429
 import org.assertj.core.api.Assertions.assertThat
 import org.assertj.core.api.Assertions.assertThatThrownBy
 import org.junit.After
@@ -90,12 +87,9 @@
             doReturn(NetworkHostAndPort("0.0.0.0", serverPort)).whenever(it).p2pAddress
             doReturn(null).whenever(it).jmxMonitoringHttpPort
             doReturn(emptyList<CertChainPolicyConfig>()).whenever(it).certificateChainCheckPolicies
-<<<<<<< HEAD
             doReturn(EnterpriseConfiguration(MutualExclusionConfiguration(false, "", 20000, 40000))).whenever(it).enterpriseConfiguration
-            doReturn(P2PMessagingRetryConfiguration(5.seconds, 3, backoffBase=1.0)).whenever(it).p2pMessagingRetry
-=======
             doReturn(P2PMessagingRetryConfiguration(5.seconds, 3, backoffBase = 1.0)).whenever(it).p2pMessagingRetry
->>>>>>> bbc80429
+
         }
         LogHelper.setLevel(PersistentUniquenessProvider::class)
         database = configureDatabase(makeTestDataSourceProperties(), DatabaseConfig(runMigration = true), rigorousMock())
@@ -369,11 +363,10 @@
         messagingClient!!.start()
     }
 
-<<<<<<< HEAD
-    private fun createAndStartClientAndServer(platformVersion: Int = 1, dontAckCondition: (msg: ReceivedMessage) -> Boolean = { false }): Pair<P2PMessagingClient, BlockingQueue<ReceivedMessage>> {
-=======
-    private fun createAndStartClientAndServer(platformVersion: Int = 1, serverMaxMessageSize: Int = MAX_MESSAGE_SIZE, clientMaxMessageSize: Int = MAX_MESSAGE_SIZE): Pair<P2PMessagingClient, BlockingQueue<ReceivedMessage>> {
->>>>>>> bbc80429
+    private fun createAndStartClientAndServer(platformVersion: Int = 1, serverMaxMessageSize: Int = MAX_MESSAGE_SIZE,
+                                              clientMaxMessageSize: Int = MAX_MESSAGE_SIZE,
+                                              dontAckCondition: (msg: ReceivedMessage) -> Boolean = { false }
+    ): Pair<P2PMessagingClient, BlockingQueue<ReceivedMessage>> {
         val receivedMessages = LinkedBlockingQueue<ReceivedMessage>()
 
         createMessagingServer(maxMessageSize = serverMaxMessageSize).start()
