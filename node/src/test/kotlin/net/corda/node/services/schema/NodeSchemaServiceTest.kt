/*
 * R3 Proprietary and Confidential
 *
 * Copyright (c) 2018 R3 Limited.  All rights reserved.
 *
 * The intellectual and technical concepts contained herein are proprietary to R3 and its suppliers and are protected by trade secret law.
 *
 * Distribution of this file or any portion thereof via any medium without the express permission of R3 is strictly prohibited.
 */

package net.corda.node.services.schema

import co.paralleluniverse.fibers.Suspendable
import net.corda.core.flows.FlowLogic
import net.corda.core.flows.StartableByRPC
import net.corda.core.internal.packageName
import net.corda.core.messaging.startFlow
import net.corda.core.schemas.MappedSchema
import net.corda.core.schemas.PersistentState
import net.corda.core.utilities.getOrThrow
import net.corda.node.services.api.ServiceHubInternal
import net.corda.node.services.schema.NodeSchemaService.NodeCoreV1
import net.corda.node.services.schema.NodeSchemaService.NodeNotaryV1
import net.corda.testing.driver.DriverParameters
import net.corda.testing.driver.driver
import net.corda.testing.driver.internal.InProcessImpl
import net.corda.testing.internal.vault.DummyLinearStateSchemaV1
import net.corda.testing.node.internal.InternalMockNetwork
import org.hibernate.annotations.Cascade
import org.hibernate.annotations.CascadeType
import org.junit.Ignore
import org.junit.Test
import javax.persistence.*
import kotlin.test.assertEquals
import kotlin.test.assertFalse
import kotlin.test.assertTrue

class NodeSchemaServiceTest {
    /**
     * Note: this test requires explicitly registering custom contract schemas with a StartedMockNode
     */
    @Test
    fun `registering custom schemas for testing with MockNode`() {
        val mockNet = InternalMockNetwork(cordappPackages = listOf(DummyLinearStateSchemaV1::class.packageName))
        val mockNode = mockNet.createNode()
        val schemaService = mockNode.services.schemaService
        assertTrue(schemaService.schemaOptions.containsKey(DummyLinearStateSchemaV1))
        mockNet.stopNodes()
    }

    @Test
    fun `check node runs with minimal core schema set`() {
        val mockNet = InternalMockNetwork(cordappPackages = emptyList())
        val mockNode = mockNet.createNode()
        val schemaService = mockNode.services.schemaService

        // check against NodeCore schemas
        assertTrue(schemaService.schemaOptions.containsKey(NodeCoreV1))
        assertFalse(schemaService.schemaOptions.containsKey(NodeNotaryV1))
        mockNet.stopNodes()
    }

    @Test
    fun `check node runs inclusive of notary node schema set`() {
        val mockNet = InternalMockNetwork(cordappPackages = emptyList())
        val mockNotaryNode = mockNet.notaryNodes.first()
        val schemaService = mockNotaryNode.services.schemaService

        // check against NodeCore + NodeNotary Schemas
        assertTrue(schemaService.schemaOptions.containsKey(NodeCoreV1))
        assertTrue(schemaService.schemaOptions.containsKey(NodeNotaryV1))
        mockNet.stopNodes()
    }

    /**
     * Note: this test verifies auto-scanning to register identified [MappedSchema] schemas.
     *       By default, Driver uses the caller package for auto-scanning:
     *       System.setProperty("net.corda.node.cordapp.scan.packages", callerPackage)
     */
    @Test
    fun `auto scanning of custom schemas for testing with Driver`() {
        driver(DriverParameters(startNodesInProcess = true)) {
            val result = defaultNotaryNode.getOrThrow().rpc.startFlow(::MappedSchemasFlow)
            val mappedSchemas = result.returnValue.getOrThrow()
            assertTrue(mappedSchemas.contains(TestSchema.name))
        }
    }

    @Test
    fun `custom schemas are loaded eagerly`() {
        val expected = setOf("PARENTS", "CHILDREN")
        val tables = driver(DriverParameters(startNodesInProcess = true)) {
            (defaultNotaryNode.getOrThrow() as InProcessImpl).database.transaction {
                session.createNativeQuery("SELECT TABLE_NAME FROM INFORMATION_SCHEMA.TABLES").list()
            }
        }
        assertEquals<Set<*>>(expected, tables.toMutableSet().apply { retainAll(expected) })
    }

    @Ignore
    @Test
    fun `check node runs with minimal core schema set using driverDSL`() {
        // TODO: driver limitation: cannot restrict CorDapps that get automatically created by default,
        //       can ONLY specify additional ones using `extraCordappPackagesToScan` constructor argument.
        driver(DriverParameters(startNodesInProcess = true, notarySpecs = emptyList())) {
            val node = startNode().getOrThrow()
            val result = node.rpc.startFlow(::MappedSchemasFlow)
            val mappedSchemas = result.returnValue.getOrThrow()
            // check against NodeCore schemas
            assertTrue(mappedSchemas.contains(NodeCoreV1.name))
            assertFalse(mappedSchemas.contains(NodeNotaryV1.name))  // still gets loaded due TODO restriction
        }

    }

    @Test
    fun `check node runs inclusive of notary node schema set using driverDSL`() {
        driver(DriverParameters(startNodesInProcess = true)) {
            val notary = defaultNotaryNode.getOrThrow()
            val mappedSchemas = notary.rpc.startFlow(::MappedSchemasFlow).returnValue.getOrThrow()
            // check against NodeCore + NodeNotary Schemas
            assertTrue(mappedSchemas.contains(NodeCoreV1.name))
            assertTrue(mappedSchemas.contains(NodeNotaryV1.name))
        }

    }

    @StartableByRPC
    class MappedSchemasFlow : FlowLogic<List<String>>() {
        @Suspendable
        override fun call(): List<String> {
            // returning MappedSchema's as String'ified family names to avoid whitelist serialization errors
            return (this.serviceHub as ServiceHubInternal).schemaService.schemaOptions.keys.map { it.name }
        }
    }
}

class SchemaFamily

object TestSchema : MappedSchema(SchemaFamily::class.java, 1, setOf(Parent::class.java, Child::class.java)) {

    override val migrationResource = "test.changelog-init"

    @Entity
    @Table(name = "parents")
    class Parent : PersistentState() {
        @OneToMany(fetch = FetchType.LAZY)
        @JoinColumns(JoinColumn(name = "transaction_id", referencedColumnName = "transaction_id"), JoinColumn(name = "output_index", referencedColumnName = "output_index"))
        @OrderColumn
        @Cascade(CascadeType.PERSIST)
        var children: MutableSet<Child> = mutableSetOf()
    }

    @Suppress("unused")
    @Entity
<<<<<<< HEAD
    @Table(name = "children")
    class Child : Serializable {
=======
    @Table(name = "Children")
    class Child {
>>>>>>> 5106b018
        @Id
        @GeneratedValue
        @Column(name = "child_id", unique = true, nullable = false)
        var childId: Int? = null

        @ManyToOne(fetch = FetchType.LAZY)
        @JoinColumns(JoinColumn(name = "transaction_id", referencedColumnName = "transaction_id"), JoinColumn(name = "output_index", referencedColumnName = "output_index"))
        var parent: Parent? = null
    }
}<|MERGE_RESOLUTION|>--- conflicted
+++ resolved
@@ -153,13 +153,8 @@
 
     @Suppress("unused")
     @Entity
-<<<<<<< HEAD
     @Table(name = "children")
-    class Child : Serializable {
-=======
-    @Table(name = "Children")
     class Child {
->>>>>>> 5106b018
         @Id
         @GeneratedValue
         @Column(name = "child_id", unique = true, nullable = false)
