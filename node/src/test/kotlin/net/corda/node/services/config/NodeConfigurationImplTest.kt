package net.corda.node.services.config

import com.typesafe.config.Config
import com.typesafe.config.ConfigFactory
import com.typesafe.config.ConfigParseOptions
import com.typesafe.config.ConfigValueFactory
<<<<<<< HEAD
import com.zaxxer.hikari.HikariConfig
=======
>>>>>>> 49d1cee6
import net.corda.common.configuration.parsing.internal.Configuration
import net.corda.core.internal.toPath
import net.corda.core.utilities.NetworkHostAndPort
import net.corda.core.utilities.seconds
import net.corda.nodeapi.internal.config.getBooleanCaseInsensitive
import net.corda.nodeapi.internal.persistence.CordaPersistence.DataSourceConfigTag
import net.corda.testing.core.ALICE_NAME
import net.corda.testing.node.MockServices.Companion.makeTestDataSourceProperties
import net.corda.tools.shell.SSHDConfiguration
import org.assertj.core.api.Assertions.assertThat
import org.assertj.core.api.Assertions.assertThatThrownBy
import org.junit.Assert.assertEquals
import org.junit.Assert.assertNotNull
import org.junit.Test
import java.io.File
import java.net.InetAddress
import java.net.URI
import java.net.URL
import java.nio.file.Paths
import java.util.*
import javax.security.auth.x500.X500Principal
import kotlin.test.assertFalse
import kotlin.test.assertNull
import kotlin.test.assertTrue

class NodeConfigurationImplTest {
    @Test
    fun `can't have dev mode options if not in dev mode`() {
        val debugOptions = DevModeOptions()
        configDebugOptions(true, debugOptions)
        configDebugOptions(true, null)
        assertThatThrownBy { configDebugOptions(false, debugOptions) }.hasMessageMatching("Cannot use devModeOptions outside of dev mode")
        configDebugOptions(false, null)
    }

    @Test
    fun `can't have tlsCertCrlDistPoint null when tlsCertCrlIssuer is given`() {
        val configValidationResult = configTlsCertCrlOptions(null, "C=US, L=New York, OU=Corda, O=R3 HoldCo LLC, CN=Corda Root CA").validate()
        assertTrue { configValidationResult.isNotEmpty() }
        assertThat(configValidationResult.first()).contains("tlsCertCrlDistPoint")
        assertThat(configValidationResult.first()).contains("tlsCertCrlIssuer")
    }

    @Test
    fun `can't have tlsCertCrlDistPoint null when crlCheckSoftFail is false`() {
        val configValidationResult = configTlsCertCrlOptions(null, null, false).validate()
        assertTrue { configValidationResult.isNotEmpty() }
        assertThat(configValidationResult.first()).contains("tlsCertCrlDistPoint")
        assertThat(configValidationResult.first()).contains("crlCheckSoftFail")
    }

    @Test
    fun `check devModeOptions flag helper`() {
        assertTrue { configDebugOptions(true, null).shouldCheckCheckpoints() }
        assertTrue { configDebugOptions(true, DevModeOptions()).shouldCheckCheckpoints() }
        assertTrue { configDebugOptions(true, DevModeOptions(false)).shouldCheckCheckpoints() }
        assertFalse { configDebugOptions(true, DevModeOptions(true)).shouldCheckCheckpoints() }
    }

    @Test
    fun `check SQLServer unicode check`() {
        val dataSourceProperties = Properties()
        dataSourceProperties[DataSourceConfigTag.DATA_SOURCE_URL] = "jdbc:sqlserver://localhost:10433;databaseName=perftesting;sendStringParametersAsUnicode=false"
        assertEquals("jdbc:sqlserver://localhost:10433;databaseName=perftesting;sendStringParametersAsUnicode=false", testConfiguration(dataSourceProperties).dataSourceProperties.getProperty(DataSourceConfigTag.DATA_SOURCE_URL))

        dataSourceProperties[DataSourceConfigTag.DATA_SOURCE_URL] = "jdbc:sqlserver://localhost:10433;databaseName=perftesting"
        assertEquals("jdbc:sqlserver://localhost:10433;databaseName=perftesting;sendStringParametersAsUnicode=false", testConfiguration(dataSourceProperties).dataSourceProperties.getProperty(DataSourceConfigTag.DATA_SOURCE_URL))

        dataSourceProperties[DataSourceConfigTag.DATA_SOURCE_URL] = "jdbc:sqlserver://localhost:10433;databaseName=perftesting;sendStringParametersAsUnicode=true"
        assertEquals("jdbc:sqlserver://localhost:10433;databaseName=perftesting;sendStringParametersAsUnicode=true", testConfiguration(dataSourceProperties).dataSourceProperties.getProperty(DataSourceConfigTag.DATA_SOURCE_URL))

        dataSourceProperties[DataSourceConfigTag.DATA_SOURCE_URL] = "jdbc:h2:///some/dir/persistence"
        assertEquals("jdbc:h2:///some/dir/persistence", testConfiguration(dataSourceProperties).dataSourceProperties.getProperty(DataSourceConfigTag.DATA_SOURCE_URL))

        assertNull(testConfiguration(Properties()).dataSourceProperties[DataSourceConfigTag.DATA_SOURCE_URL])
    }

    @Test
    fun `create hikari data source config`() {
        val dataSourceProperties = Properties()
        dataSourceProperties[DataSourceConfigTag.DATA_SOURCE_URL] = "jdbc:sqlserver://localhost:10433;databaseName=perftesting"
        val testConf = testConfiguration(dataSourceProperties)
        assertEquals("jdbc:sqlserver://localhost:10433;databaseName=perftesting;sendStringParametersAsUnicode=false", testConf.dataSourceProperties.getProperty(DataSourceConfigTag.DATA_SOURCE_URL))
        HikariConfig(testConf.dataSourceProperties)
    }

    @Test
    fun `check crashShell flags helper`() {
        assertFalse { testConfiguration.copy(sshd = null).shouldStartSSHDaemon() }
        assertTrue { testConfiguration.copy(sshd = SSHDConfiguration(1234)).shouldStartSSHDaemon() }
        assertFalse { testConfiguration.copy(noLocalShell = true).shouldStartLocalShell() }
        assertFalse { testConfiguration.copy(noLocalShell = false, devMode = false).shouldStartLocalShell() }
        assertFalse { testConfiguration.copy(noLocalShell = false, devMode = true).shouldStartLocalShell() }
        assertFalse { testConfiguration.copy(noLocalShell = true).shouldInitCrashShell() }
        assertFalse { testConfiguration.copy(sshd = null).shouldInitCrashShell() }
        assertFalse { testConfiguration.copy(noLocalShell = true, sshd = null).shouldInitCrashShell() }
    }

    @Test
    fun `Dev mode is autodetected correctly`() {
        val os = System.getProperty("os.name")

        setSystemOs("Windows 98")
        assertTrue(getConfig("test-config-empty.conf").getBooleanCaseInsensitive("devMode"))

        setSystemOs("Mac Sierra")
        assertTrue(getConfig("test-config-empty.conf").getBooleanCaseInsensitive("devMode"))

        setSystemOs("Windows server 2008")
        assertFalse(getConfig("test-config-empty.conf").getBooleanCaseInsensitive("devMode"))

        setSystemOs("Linux")
        assertFalse(getConfig("test-config-empty.conf").getBooleanCaseInsensitive("devMode"))

        setSystemOs(os)
    }

    private fun setSystemOs(os: String) {
        System.setProperty("os.name", os)
    }

    @Test
    fun `Dev mode is read from the config over the autodetect logic`() {
        assertTrue(getConfig("test-config-DevMode.conf").getBooleanCaseInsensitive("devMode"))
        assertFalse(getConfig("test-config-noDevMode.conf").getBooleanCaseInsensitive("devMode"))
    }

    @Test
    fun `Dev mode is true if overriden`() {
        assertTrue(getConfig("test-config-DevMode.conf", ConfigFactory.parseMap(mapOf("devMode" to true))).getBooleanCaseInsensitive("devMode"))
        assertTrue(getConfig("test-config-noDevMode.conf", ConfigFactory.parseMap(mapOf("devMode" to true))).getBooleanCaseInsensitive("devMode"))
        assertTrue(getConfig("test-config-empty.conf", ConfigFactory.parseMap(mapOf("devMode" to true))).getBooleanCaseInsensitive("devMode"))
    }

    @Test
    fun `Dev mode is false if overriden`() {
        assertFalse(getConfig("test-config-DevMode.conf", ConfigFactory.parseMap(mapOf("devMode" to false))).getBooleanCaseInsensitive("devMode"))
        assertFalse(getConfig("test-config-noDevMode.conf", ConfigFactory.parseMap(mapOf("devMode" to false))).getBooleanCaseInsensitive("devMode"))
        assertFalse(getConfig("test-config-empty.conf", ConfigFactory.parseMap(mapOf("devMode" to false))).getBooleanCaseInsensitive("devMode"))
    }

    private fun getConfig(cfgName: String, overrides: Config = ConfigFactory.empty()): Config {
        val path = this::class.java.classLoader.getResource(cfgName).toPath()
        return ConfigHelper.loadConfig(
                baseDirectory = path.parent,
                configFile = path,
                configOverrides = overrides
        )
    }

    @Test
    fun `validation has error when compatibilityZoneURL is present and devMode is true`() {
        val configuration = testConfiguration.copy(
                devMode = true,
                compatibilityZoneURL = URL("https://r3.com"))

        val errors = configuration.validate()

        assertThat(errors).hasOnlyOneElementSatisfying { error -> error.contains("compatibilityZoneURL") && error.contains("devMode") }
    }

    @Test
    fun `validation succeeds when compatibilityZoneURL is present and devMode is true and allowCompatibilityZoneURL is set`() {
        val configuration = testConfiguration.copy(
                devMode = true,
                compatibilityZoneURL = URL("https://r3.com"),
                devModeOptions = DevModeOptions(allowCompatibilityZone = true))

        val errors = configuration.validate()
        assertThat(errors).isEmpty()
    }

    @Test
    fun `mutual exclusion machineName set to default if not explicitly set`() {
        val config = getConfig("test-config-mutualExclusion-noMachineName.conf").parseAsNodeConfiguration(options = Configuration.Validation.Options(strict = false)).value()
        assertEquals(InetAddress.getLocalHost().hostName, config.enterpriseConfiguration.mutualExclusionConfiguration.machineName)
    }

    @Test
    fun `errors for nested config keys contain path`() {
        var rawConfig = ConfigFactory.parseResources("working-config.conf", ConfigParseOptions.defaults().setAllowMissing(false))
        val missingPropertyPath = "rpcSettings.address"
        rawConfig = rawConfig.withoutPath(missingPropertyPath)

        assertThat(rawConfig.parseAsNodeConfiguration().errors.single()).isInstanceOfSatisfying(Configuration.Validation.Error.MissingValue::class.java) { error ->
            assertThat(error.message).contains(missingPropertyPath)
            assertThat(error.typeName).isEqualTo(NodeConfiguration::class.java.simpleName)
        }
    }

    @Test
    fun `validation has error when compatibilityZone is present and devMode is true`() {
        val configuration = testConfiguration.copy(devMode = true, networkServices = NetworkServicesConfig(
                URL("https://r3.com.doorman"),
                URL("https://r3.com/nm")))

        val errors = configuration.validate()

        assertThat(errors).hasOnlyOneElementSatisfying { error -> error.contains("networkServices") && error.contains("devMode") }
    }

    @Test
    fun `validation has error when both compatibilityZoneURL and networkServices are configured`() {
        val configuration = testConfiguration.copy(
                devMode = false,
                compatibilityZoneURL = URL("https://r3.com"),
                networkServices = NetworkServicesConfig(
                        URL("https://r3.com.doorman"),
                        URL("https://r3.com/nm")))

        val errors = configuration.validate()

        assertThat(errors).hasOnlyOneElementSatisfying { error ->
            error.contains("Cannot configure both compatibilityZoneUrl and networkServices simultaneously")
        }
    }

    @Test
<<<<<<< HEAD
    fun `validation has error on non-null cryptoServiceConf for null cryptoServiceName`() {
        val configuration = testConfiguration.copy(cryptoServiceConf = File("unsupported.conf").toPath())

        val errors = configuration.validate()

        assertThat(errors).hasOnlyOneElementSatisfying {
            error -> error.contains("cryptoServiceName is null, but cryptoServiceConf is set to unsupported.conf")
        }
    }

    @Test
    fun `fail on wrong cryptoServiceName`() {
        var rawConfig = ConfigFactory.parseResources("working-config.conf", ConfigParseOptions.defaults().setAllowMissing(false))
        rawConfig = rawConfig.withValue("cryptoServiceName", ConfigValueFactory.fromAnyRef("UNSUPPORTED"))

        val config = rawConfig.parseAsNodeConfiguration()

        assertThat(config.errors.asSequence().map(Configuration.Validation.Error::message).filter { it.contains("has no constant of the name 'UNSUPPORTED'") }.toList()).isNotEmpty
    }

    @Test
=======
>>>>>>> 49d1cee6
    fun `rpcAddress and rpcSettings_address are equivalent`() {
        var rawConfig = ConfigFactory.parseResources("working-config.conf", ConfigParseOptions.defaults().setAllowMissing(false))
        rawConfig = rawConfig.withoutPath("rpcSettings.address")
        rawConfig = rawConfig.withValue("rpcAddress", ConfigValueFactory.fromAnyRef("localhost:4444"))

        assertThat(rawConfig.parseAsNodeConfiguration().isValid).isTrue()
    }

    @Test
    fun `missing rpcSettings_adminAddress cause a graceful failure`() {
        var rawConfig = ConfigFactory.parseResources("working-config.conf", ConfigParseOptions.defaults().setAllowMissing(false))
        rawConfig = rawConfig.withoutPath("rpcSettings.adminAddress")

        val config = rawConfig.parseAsNodeConfiguration()

        assertThat(config.errors.asSequence().map(Configuration.Validation.Error::message).filter { it.contains("rpcSettings.adminAddress") }.toList()).isNotEmpty
    }

    @Test
    fun `compatibilityZoneURL populates NetworkServices`() {
        val compatibilityZoneURL = URI.create("https://r3.com").toURL()
        val configuration = testConfiguration.copy(
                devMode = false,
                compatibilityZoneURL = compatibilityZoneURL)

        assertNotNull(configuration.networkServices)
        assertEquals(compatibilityZoneURL, configuration.networkServices!!.doormanURL)
        assertEquals(compatibilityZoneURL, configuration.networkServices!!.networkMapURL)
    }

    @Test
    fun `jmxReporterType is null and defaults to Jokolia`() {
        val rawConfig = getConfig("working-config.conf", ConfigFactory.parseMap(mapOf("devMode" to true)))
        val nodeConfig = rawConfig.parseAsNodeConfiguration().value()
        assertEquals(JmxReporterType.JOLOKIA.toString(), nodeConfig.jmxReporterType.toString())
    }

    @Test
    fun `jmxReporterType is not null and is set to New Relic`() {
        var rawConfig = getConfig("working-config.conf", ConfigFactory.parseMap(mapOf("devMode" to true)))
        rawConfig = rawConfig.withValue("jmxReporterType", ConfigValueFactory.fromAnyRef("NEW_RELIC"))
        val nodeConfig = rawConfig.parseAsNodeConfiguration().value()
        assertEquals(JmxReporterType.NEW_RELIC.toString(), nodeConfig.jmxReporterType.toString())
    }

    @Test
    fun `jmxReporterType is not null and set to Jokolia`() {
        var rawConfig = getConfig("working-config.conf", ConfigFactory.parseMap(mapOf("devMode" to true)))
        rawConfig = rawConfig.withValue("jmxReporterType", ConfigValueFactory.fromAnyRef("JOLOKIA"))
        val nodeConfig = rawConfig.parseAsNodeConfiguration().value()
        assertEquals(JmxReporterType.JOLOKIA.toString(), nodeConfig.jmxReporterType.toString())
    }

    private fun configDebugOptions(devMode: Boolean, devModeOptions: DevModeOptions?): NodeConfigurationImpl {
        return testConfiguration.copy(devMode = devMode, devModeOptions = devModeOptions)
    }

    private fun configTlsCertCrlOptions(tlsCertCrlDistPoint: URL?, tlsCertCrlIssuer: String?, crlCheckSoftFail: Boolean = true): NodeConfigurationImpl {
        return testConfiguration.copy(tlsCertCrlDistPoint = tlsCertCrlDistPoint, tlsCertCrlIssuer = tlsCertCrlIssuer?.let { X500Principal(it) }, crlCheckSoftFail = crlCheckSoftFail)
    }

    private fun testConfiguration(dataSourceProperties: Properties): NodeConfigurationImpl {
        return testConfiguration.copy(dataSourceProperties = dataSourceProperties)
    }

    private val testConfiguration = testNodeConfiguration()

    private fun testNodeConfiguration(): NodeConfigurationImpl {
        val baseDirectory = Paths.get(".")
        val keyStorePassword = "cordacadevpass"
        val trustStorePassword = "trustpass"
        val rpcSettings = NodeRpcSettings(
                address = NetworkHostAndPort("localhost", 1),
                adminAddress = NetworkHostAndPort("localhost", 2),
                standAloneBroker = false,
                useSsl = false,
                ssl = null)
        return NodeConfigurationImpl(
                baseDirectory = baseDirectory,
                myLegalName = ALICE_NAME,
                emailAddress = "",
                keyStorePassword = keyStorePassword,
                trustStorePassword = trustStorePassword,
                dataSourceProperties = makeTestDataSourceProperties(ALICE_NAME.organisation),
                rpcUsers = emptyList(),
                verifierType = VerifierType.InMemory,
                p2pAddress = NetworkHostAndPort("localhost", 0),
                messagingServerAddress = null,
                flowTimeout = FlowTimeoutConfiguration(5.seconds, 3, 1.0),
                notary = null,
                devMode = true,
                noLocalShell = false,
                rpcSettings = rpcSettings,
                relay = null,
                enterpriseConfiguration = EnterpriseConfiguration((MutualExclusionConfiguration(false, "", 20000, 40000))),
                crlCheckSoftFail = true,
                tlsCertCrlDistPoint = null,
                flowOverrides = FlowOverrideConfig(listOf())
        )
    }
}<|MERGE_RESOLUTION|>--- conflicted
+++ resolved
@@ -4,10 +4,7 @@
 import com.typesafe.config.ConfigFactory
 import com.typesafe.config.ConfigParseOptions
 import com.typesafe.config.ConfigValueFactory
-<<<<<<< HEAD
 import com.zaxxer.hikari.HikariConfig
-=======
->>>>>>> 49d1cee6
 import net.corda.common.configuration.parsing.internal.Configuration
 import net.corda.core.internal.toPath
 import net.corda.core.utilities.NetworkHostAndPort
@@ -22,7 +19,6 @@
 import org.junit.Assert.assertEquals
 import org.junit.Assert.assertNotNull
 import org.junit.Test
-import java.io.File
 import java.net.InetAddress
 import java.net.URI
 import java.net.URL
@@ -226,7 +222,6 @@
     }
 
     @Test
-<<<<<<< HEAD
     fun `validation has error on non-null cryptoServiceConf for null cryptoServiceName`() {
         val configuration = testConfiguration.copy(cryptoServiceConf = File("unsupported.conf").toPath())
 
@@ -248,8 +243,6 @@
     }
 
     @Test
-=======
->>>>>>> 49d1cee6
     fun `rpcAddress and rpcSettings_address are equivalent`() {
         var rawConfig = ConfigFactory.parseResources("working-config.conf", ConfigParseOptions.defaults().setAllowMissing(false))
         rawConfig = rawConfig.withoutPath("rpcSettings.address")
