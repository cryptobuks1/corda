package net.corda.core.flows

import co.paralleluniverse.fibers.Suspendable
import co.paralleluniverse.strands.Strand
import net.corda.core.CordaInternal
import net.corda.core.crypto.SecureHash
import net.corda.core.identity.Party
import net.corda.core.identity.PartyAndCertificate
import net.corda.core.internal.FlowIORequest
import net.corda.core.internal.FlowStateMachine
import net.corda.core.internal.abbreviate
import net.corda.core.internal.uncheckedCast
import net.corda.core.messaging.DataFeed
import net.corda.core.node.NodeInfo
import net.corda.core.node.ServiceHub
import net.corda.core.serialization.CordaSerializable
import net.corda.core.serialization.SerializationDefaults
import net.corda.core.serialization.serialize
import net.corda.core.transactions.SignedTransaction
import net.corda.core.utilities.*
import org.slf4j.Logger
import java.time.Duration
import java.time.Instant

/**
 * A sub-class of [FlowLogic<T>] implements a flow using direct, straight line blocking code. Thus you
 * can write complex flow logic in an ordinary fashion, without having to think about callbacks, restarting after
 * a node crash, how many instances of your flow there are running and so on.
 *
 * Invoking the network will cause the call stack to be suspended onto the heap and then serialized to a database using
 * the Quasar fibers framework. Because of this, if you need access to data that might change over time, you should
 * request it just-in-time via the [serviceHub] property which is provided. Don't try and keep data you got from a
 * service across calls to send/receive/sendAndReceive because the world might change in arbitrary ways out from
 * underneath you, for instance, if the node is restarted or reconfigured!
 *
 * Additionally, be aware of what data you pin either via the stack or in your [FlowLogic] implementation. Very large
 * objects or datasets will hurt performance by increasing the amount of data stored in each checkpoint.
 *
 * If you'd like to use another FlowLogic class as a component of your own, construct it on the fly and then pass
 * it to the [subFlow] method. It will return the result of that flow when it completes.
 *
 * If your flow (whether it's a top-level flow or a subflow) is supposed to initiate a session with the counterparty
 * and request they start their counterpart flow, then make sure it's annotated with [InitiatingFlow]. This annotation
 * also has a version property to allow you to version your flow and enables a node to restrict support for the flow to
 * that particular version.
 *
 * Functions that suspend the flow (including all functions on [FlowSession]) accept a maySkipCheckpoint parameter
 * defaulting to false, false meaning a checkpoint should always be created on suspend. This parameter may be set to
 * true which allows the implementation to potentially optimise away the checkpoint, saving a roundtrip to the database.
 *
 * This option however comes with a big warning sign: Setting the parameter to true requires the flow's code to be
 * replayable from the previous checkpoint (or start of flow) up until the next checkpoint (or end of flow) in order to
 * prepare for hard failures. As suspending functions always commit the flow's database transaction regardless of this
 * parameter the flow must be prepared for scenarios where a previous running of the flow *already committed its
 * relevant database transactions*. Only set this option to true if you know what you're doing.
 */
@Suppress("DEPRECATION", "DeprecatedCallableAddReplaceWith")
abstract class FlowLogic<out T> {
    /** This is where you should log things to. */
    val logger: Logger get() = stateMachine.logger

    companion object {
        /**
         * Return the outermost [FlowLogic] instance, or null if not in a flow.
         */
        @Suppress("unused") @JvmStatic
        val currentTopLevel: FlowLogic<*>? get() = (Strand.currentStrand() as? FlowStateMachine<*>)?.logic

        /**
         * If on a flow, suspends the flow and only wakes it up after at least [duration] time has passed.  Otherwise,
         * just sleep for [duration].  This sleep function is not designed to aid scheduling, for which you should
         * consider using [net.corda.core.contracts.SchedulableState].  It is designed to aid with managing contention
         * for which you have not managed via another means.
         *
         * Warning: long sleeps and in general long running flows are highly discouraged, as there is currently no
         * support for flow migration! This method will throw an exception if you attempt to sleep for longer than
         * 5 minutes.
         */
        @Suspendable
        @JvmStatic
        @JvmOverloads
        @Throws(FlowException::class)
<<<<<<< HEAD
        fun sleep(duration: Duration, maySkipCheckpoint: Boolean = false) {
            if (duration.compareTo(Duration.ofMinutes(5)) > 0) {
=======
        fun sleep(duration: Duration) {
            if (duration > Duration.ofMinutes(5)) {
>>>>>>> 86fb1ed8
                throw FlowException("Attempt to sleep for longer than 5 minutes is not supported.  Consider using SchedulableState.")
            }
            val fiber = (Strand.currentStrand() as? FlowStateMachine<*>)
            if (fiber == null) {
                Strand.sleep(duration.toMillis())
            } else {
                val request = FlowIORequest.Sleep(wakeUpAfter = fiber.serviceHub.clock.instant() + duration)
                fiber.suspend(request, maySkipCheckpoint = maySkipCheckpoint)
            }
        }
    }

    /**
     * Returns a wrapped [java.util.UUID] object that identifies this state machine run (i.e. subflows have the same
     * identifier as their parents).
     */
    val runId: StateMachineRunId get() = stateMachine.id

    /**
     * Provides access to big, heavy classes that may be reconstructed from time to time, e.g. across restarts. It is
     * only available once the flow has started, which means it cannot be accessed in the constructor. Either
     * access this lazily or from inside [call].
     */
    val serviceHub: ServiceHub get() = stateMachine.serviceHub

    /**
     * Creates a communication session with [party]. Subsequently you may send/receive using this session object. Note
     * that this function does not communicate in itself, the counter-flow will be kicked off by the first send/receive.
     */
    @Suspendable
    fun initiateFlow(party: Party): FlowSession = stateMachine.initiateFlow(party)

    /**
     * Specifies the identity, with certificate, to use for this flow. This will be one of the multiple identities that
     * belong to this node.
     * @see NodeInfo.legalIdentitiesAndCerts
     *
     * Note: The current implementation returns the single identity of the node. This will change once multiple identities
     * is implemented.
     */
    val ourIdentityAndCert: PartyAndCertificate get() {
        return serviceHub.myInfo.legalIdentitiesAndCerts.find { it.party == stateMachine.ourIdentity }
                ?: throw IllegalStateException("Identity specified by ${stateMachine.id} (${stateMachine.ourIdentity}) is not one of ours!")
    }

    /**
     * Specifies the identity to use for this flow. This will be one of the multiple identities that belong to this node.
     * This is the same as calling `ourIdentityAndCert.party`.
     * @see NodeInfo.legalIdentities
     *
     * Note: The current implementation returns the single identity of the node. This will change once multiple identities
     * is implemented.
     */

    val ourIdentity: Party get() = stateMachine.ourIdentity

    @Suspendable
    internal fun <R : Any> FlowSession.sendAndReceiveWithRetry(receiveType: Class<R>, payload: Any): UntrustworthyData<R> {
        val request = FlowIORequest.SendAndReceive(
                sessionToMessage = mapOf(this to payload.serialize(context = SerializationDefaults.P2P_CONTEXT)),
                shouldRetrySend = true
        )
        return stateMachine.suspend(request, maySkipCheckpoint = true)[this]!!.checkPayloadIs(receiveType)
    }

    @Suspendable
    internal inline fun <reified R : Any> FlowSession.sendAndReceiveWithRetry(payload: Any): UntrustworthyData<R> {
        return sendAndReceiveWithRetry(R::class.java, payload)
    }


    /** Suspends until a message has been received for each session in the specified [sessions].
     *
     * Consider [receiveAll(receiveType: Class<R>, sessions: List<FlowSession>): List<UntrustworthyData<R>>] when the same type is expected from all sessions.
     *
     * Remember that when receiving data from other parties the data should not be trusted until it's been thoroughly
     * verified for consistency and that all expectations are satisfied, as a malicious peer may send you subtly
     * corrupted data in order to exploit your code.
     *
     * @returns a [Map] containing the objects received, wrapped in an [UntrustworthyData], by the [FlowSession]s who sent them.
     */
    @Suspendable
    @JvmOverloads
    open fun receiveAllMap(sessions: Map<FlowSession, Class<out Any>>, maySkipCheckpoint: Boolean = false): Map<FlowSession, UntrustworthyData<Any>> {
        enforceNoPrimitiveInReceive(sessions.values)
        val replies = stateMachine.suspend(
                ioRequest = FlowIORequest.Receive(sessions.keys.toNonEmptySet()),
                maySkipCheckpoint = maySkipCheckpoint
        )
        return replies.mapValues { (session, payload) -> payload.checkPayloadIs(sessions[session]!!) }
    }

    /**
     * Suspends until a message has been received for each session in the specified [sessions].
     *
     * Consider [sessions: Map<FlowSession, Class<out Any>>): Map<FlowSession, UntrustworthyData<Any>>] when sessions are expected to receive different types.
     *
     * Remember that when receiving data from other parties the data should not be trusted until it's been thoroughly
     * verified for consistency and that all expectations are satisfied, as a malicious peer may send you subtly
     * corrupted data in order to exploit your code.
     *
     * @returns a [List] containing the objects received, wrapped in an [UntrustworthyData], with the same order of [sessions].
     */
    @Suspendable
    @JvmOverloads
    open fun <R : Any> receiveAll(receiveType: Class<R>, sessions: List<FlowSession>, maySkipCheckpoint: Boolean = false): List<UntrustworthyData<R>> {
        enforceNoPrimitiveInReceive(listOf(receiveType))
        enforceNoDuplicates(sessions)
        return castMapValuesToKnownType(receiveAllMap(associateSessionsToReceiveType(receiveType, sessions), maySkipCheckpoint))
    }

    /**
     * Invokes the given subflow. This function returns once the subflow completes successfully with the result
     * returned by that subflow's [call] method. If the subflow has a progress tracker, it is attached to the
     * current step in this flow's progress tracker.
     *
     * If the subflow is not an initiating flow (i.e. not annotated with [InitiatingFlow]) then it will continue to use
     * the existing sessions this flow has created with its counterparties. This allows for subflows which can act as
     * building blocks for other flows, for example removing the boilerplate of common sequences of sends and receives.
     *
     * @throws FlowException This is either thrown by [subLogic] itself or propagated from any of the remote
     * [FlowLogic]s it communicated with. The subflow can be retried by catching this exception.
     */
    @Suspendable
    @Throws(FlowException::class)
    open fun <R> subFlow(subLogic: FlowLogic<R>): R {
        subLogic.stateMachine = stateMachine
        maybeWireUpProgressTracking(subLogic)
        logger.debug { "Calling subflow: $subLogic" }
        val result = stateMachine.subFlow(subLogic)
        logger.debug { "Subflow finished with result ${result.toString().abbreviate(300)}" }
        // It's easy to forget this when writing flows so we just step it to the DONE state when it completes.
        subLogic.progressTracker?.currentStep = ProgressTracker.DONE
        return result
    }

    /**
     * Flows can call this method to ensure that the active FlowInitiator is authorised for a particular action.
     * This provides fine grained control over application level permissions, when RPC control over starting the flow is insufficient,
     * or the permission is runtime dependent upon the choices made inside long lived flow code.
     * For example some users may have restricted limits on how much cash they can transfer, or whether they can change certain fields.
     * An audit event is always recorded whenever this method is used.
     * If the permission is not granted for the FlowInitiator a FlowException is thrown.
     * @param permissionName is a string representing the desired permission. Each flow is given a distinct namespace for these permissions.
     * @param extraAuditData in the audit log for this permission check these extra key value pairs will be recorded.
     */
    @Throws(FlowException::class)
    fun checkFlowPermission(permissionName: String, extraAuditData: Map<String, String>) {
        stateMachine.checkFlowPermission(permissionName, extraAuditData)
    }

    /**
     * Flows can call this method to record application level flow audit events
     * @param eventType is a string representing the type of event. Each flow is given a distinct namespace for these names.
     * @param comment a general human readable summary of the event.
     * @param extraAuditData in the audit log for this permission check these extra key value pairs will be recorded.
     */
    fun recordAuditEvent(eventType: String, comment: String, extraAuditData: Map<String, String>) {
        stateMachine.recordAuditEvent(eventType, comment, extraAuditData)
    }

    /**
     * Override this to provide a [ProgressTracker]. If one is provided and stepped, the framework will do something
     * helpful with the progress reports e.g record to the audit service. If this flow is invoked as a subflow of another,
     * then the tracker will be made a child of the current step in the parent. If it's null, this flow doesn't track
     * progress.
     *
     * Note that this has to return a tracker before the flow is invoked. You can't change your mind half way
     * through.
     */
    open val progressTracker: ProgressTracker? = null

    /**
     * This is where you fill out your business logic.
     */
    @Suspendable
    @Throws(FlowException::class)
    abstract fun call(): T

    /**
     * Returns a pair of the current progress step, as a string, and an observable of stringified changes to the
     * [progressTracker].
     *
     * @return Returns null if this flow has no progress tracker.
     */
    fun track(): DataFeed<String, String>? {
        // TODO this is not threadsafe, needs an atomic get-step-and-subscribe
        return progressTracker?.let {
            DataFeed(it.currentStep.label, it.changes.map { it.toString() })
        }
    }

    /**
     * Returns a pair of the current progress step index (as integer) in steps tree of current [progressTracker], and an observable
     * of its upcoming changes.
     *
     * @return Returns null if this flow has no progress tracker.
     */
    fun trackStepsTreeIndex(): DataFeed<Int, Int>? {
        // TODO this is not threadsafe, needs an atomic get-step-and-subscribe
        return progressTracker?.let {
            DataFeed(it.stepsTreeIndex, it.stepsTreeIndexChanges)
        }
    }

    /**
     * Returns a pair of the current steps tree of current [progressTracker] as pairs of zero-based depth and stringified step
     * label and observable of upcoming changes to the structure.
     *
     * @return Returns null if this flow has no progress tracker.
     */
    fun trackStepsTree(): DataFeed<List<Pair<Int,String>>, List<Pair<Int,String>>>? {
        // TODO this is not threadsafe, needs an atomic get-step-and-subscribe
        return progressTracker?.let {
            DataFeed(it.allStepsLabels, it.stepsTreeChanges)
        }
    }

    /**
     * Suspends the flow until the transaction with the specified ID is received, successfully verified and
     * sent to the vault for processing. Note that this call suspends until the transaction is considered
     * valid by the local node, but that doesn't imply the vault will consider it relevant.
     */
    @Suspendable
    @JvmOverloads
    fun waitForLedgerCommit(hash: SecureHash, maySkipCheckpoint: Boolean = false): SignedTransaction {
        val request = FlowIORequest.WaitForLedgerCommit(hash)
        return stateMachine.suspend(request, maySkipCheckpoint = maySkipCheckpoint)
    }

    /**
     * Returns a shallow copy of the Quasar stack frames at the time of call to [flowStackSnapshot]. Use this to inspect
     * what objects would be serialised at the time of call to a suspending action (e.g. send/receive).
     * Note: This logic is only available during tests and is not meant to be used during the production deployment.
     * Therefore the default implementation does nothing.
     */
    @Suspendable
    fun flowStackSnapshot(): FlowStackSnapshot? = stateMachine.flowStackSnapshot(this::class.java)

    /**
     * Persists a shallow copy of the Quasar stack frames at the time of call to [persistFlowStackSnapshot].
     * Use this to track the monitor evolution of the quasar stack values during the flow execution.
     * The flow stack snapshot is stored in a file located in {baseDir}/flowStackSnapshots/YYYY-MM-DD/{flowId}/
     * where baseDir is the node running directory and flowId is the flow unique identifier generated by the platform.
     *
     * Note: With respect to the [flowStackSnapshot], the snapshot being persisted by this method is partial,
     * meaning that only flow relevant traces and local variables are persisted.
     * Also, this logic is only available during tests and is not meant to be used during the production deployment.
     * Therefore the default implementation does nothing.
     */
    @Suspendable
    fun persistFlowStackSnapshot() = stateMachine.persistFlowStackSnapshot(this::class.java)

    ////////////////////////////////////////////////////////////////////////////////////////////////////////////

    private var _stateMachine: FlowStateMachine<*>? = null
    /**
     * @suppress
     * Internal only. Reference to the [co.paralleluniverse.fibers.Fiber] instance that is the top level controller for
     * the entire flow. When inside a flow this is equivalent to [co.paralleluniverse.strands.Strand.currentStrand]. This
     * is public only because it must be accessed across module boundaries.
     */
    var stateMachine: FlowStateMachine<*>
        @CordaInternal
        get() = _stateMachine ?: throw IllegalStateException("This can only be done after the flow has been started.")
        @CordaInternal
        set(value) {
            _stateMachine = value
        }

<<<<<<< HEAD
=======
    // This is the flow used for managing sessions. It defaults to the current flow but if this is an inlined sub-flow
    // then it will point to the flow it's been inlined to.
    @Suppress("LeakingThis")
    private var flowUsedForSessions: FlowLogic<*> = this

>>>>>>> 86fb1ed8
    private fun maybeWireUpProgressTracking(subLogic: FlowLogic<*>) {
        val ours = progressTracker
        val theirs = subLogic.progressTracker
        if (ours != null && theirs != null) {
            if (ours.currentStep == ProgressTracker.UNSTARTED) {
                logger.warn("ProgressTracker has not been started")
                ours.nextStep()
            }
            ours.setChildProgressTracker(ours.currentStep, theirs)
        }
    }

    private fun enforceNoDuplicates(sessions: List<FlowSession>) {
        require(sessions.size == sessions.toSet().size) { "A flow session can only appear once as argument." }
    }

    private fun enforceNoPrimitiveInReceive(types: Collection<Class<*>>) {
        val primitiveTypes = types.filter { it.isPrimitive }
        require(primitiveTypes.isEmpty()) { "Cannot receive primitive type(s) $primitiveTypes" }
    }

    private fun <R> associateSessionsToReceiveType(receiveType: Class<R>, sessions: List<FlowSession>): Map<FlowSession, Class<R>> {
        return sessions.associateByTo(LinkedHashMap(), { it }, { receiveType })
    }

    private fun <R> castMapValuesToKnownType(map: Map<FlowSession, UntrustworthyData<Any>>): List<UntrustworthyData<R>> {
        return map.values.map { uncheckedCast<Any, UntrustworthyData<R>>(it) }
    }
}

/**
 * Version and name of the CorDapp hosting the other side of the flow.
 */
@CordaSerializable
data class FlowInfo(
        /**
         * The integer flow version the other side is using.
         * @see InitiatingFlow
         */
        val flowVersion: Int,
        /**
         * Name of the CorDapp jar hosting the flow, without the .jar extension. It will include a unique identifier
         * to deduplicate it from other releases of the same CorDapp, typically a version string. See the
         * [CorDapp JAR format](https://docs.corda.net/cordapp-build-systems.html#cordapp-jar-format) for more details.
         */
        val appName: String)<|MERGE_RESOLUTION|>--- conflicted
+++ resolved
@@ -20,7 +20,6 @@
 import net.corda.core.utilities.*
 import org.slf4j.Logger
 import java.time.Duration
-import java.time.Instant
 
 /**
  * A sub-class of [FlowLogic<T>] implements a flow using direct, straight line blocking code. Thus you
@@ -80,13 +79,8 @@
         @JvmStatic
         @JvmOverloads
         @Throws(FlowException::class)
-<<<<<<< HEAD
         fun sleep(duration: Duration, maySkipCheckpoint: Boolean = false) {
-            if (duration.compareTo(Duration.ofMinutes(5)) > 0) {
-=======
-        fun sleep(duration: Duration) {
             if (duration > Duration.ofMinutes(5)) {
->>>>>>> 86fb1ed8
                 throw FlowException("Attempt to sleep for longer than 5 minutes is not supported.  Consider using SchedulableState.")
             }
             val fiber = (Strand.currentStrand() as? FlowStateMachine<*>)
@@ -357,14 +351,6 @@
             _stateMachine = value
         }
 
-<<<<<<< HEAD
-=======
-    // This is the flow used for managing sessions. It defaults to the current flow but if this is an inlined sub-flow
-    // then it will point to the flow it's been inlined to.
-    @Suppress("LeakingThis")
-    private var flowUsedForSessions: FlowLogic<*> = this
-
->>>>>>> 86fb1ed8
     private fun maybeWireUpProgressTracking(subLogic: FlowLogic<*>) {
         val ours = progressTracker
         val theirs = subLogic.progressTracker
