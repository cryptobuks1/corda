package net.corda.nodeapi.internal

import net.corda.core.serialization.internal.nodeSerializationEnv
import net.corda.core.utilities.NetworkHostAndPort
import net.corda.core.utilities.loggerFor
import net.corda.nodeapi.internal.ArtemisMessagingComponent.Companion.NODE_P2P_USER
import net.corda.nodeapi.internal.ArtemisTcpTransport.Companion.p2pConnectorTcpTransport
import net.corda.nodeapi.internal.ArtemisTcpTransport.Companion.p2pConnectorTcpTransportFromList
import net.corda.nodeapi.internal.config.MessagingServerConnectionConfiguration
import net.corda.nodeapi.internal.config.MutualSslConfiguration
import org.apache.activemq.artemis.api.core.client.*
import org.apache.activemq.artemis.api.core.client.ActiveMQClient.DEFAULT_ACK_BATCH_SIZE

interface ArtemisSessionProvider {
    fun start(): ArtemisMessagingClient.Started
    fun stop()
    val started: ArtemisMessagingClient.Started?
}

class ArtemisMessagingClient(private val config: MutualSslConfiguration,
                             private val serverAddress: NetworkHostAndPort,
                             private val maxMessageSize: Int,
<<<<<<< HEAD
                             private val autoCommitSends: Boolean = true,
                             private val autoCommitAcks: Boolean = true,
                             private val confirmationWindowSize: Int = -1,
                             private val messagingServerConnectionConfig: MessagingServerConnectionConfiguration? = null,
                             private val backupServerAddressPool: List<NetworkHostAndPort> = emptyList()
)  : ArtemisSessionProvider {
=======
                             private val failoverCallback: ((FailoverEventType) -> Unit)? = null) : ArtemisSessionProvider {
>>>>>>> 44428b60
    companion object {
        private val log = loggerFor<ArtemisMessagingClient>()
    }

    class Started(val serverLocator: ServerLocator, val sessionFactory: ClientSessionFactory, val session: ClientSession, val producer: ClientProducer)

    override var started: Started? = null
        private set

    override fun start(): Started = synchronized(this) {
        check(started == null) { "start can't be called twice" }
        val tcpTransport = p2pConnectorTcpTransport(serverAddress, config)
        val backupTransports = p2pConnectorTcpTransportFromList(backupServerAddressPool, config)

        log.info("Connecting to message broker: $serverAddress")
        if (backupTransports.isNotEmpty()) {
            log.info("Back-up message broker addresses: $backupServerAddressPool")
        }
        // If back-up artemis addresses are configured, the locator will be created using HA mode.
        val locator = ActiveMQClient.createServerLocator(backupTransports.isNotEmpty(), *(listOf(tcpTransport) + backupTransports).toTypedArray()).apply {
            // Never time out on our loopback Artemis connections. If we switch back to using the InVM transport this
            // would be the default and the two lines below can be deleted.
            connectionTTL = 60000
            clientFailureCheckPeriod = 30000
            callFailoverTimeout = 1000
            callTimeout = 1000
            minLargeMessageSize = maxMessageSize
            isUseGlobalPools = nodeSerializationEnv != null
            confirmationWindowSize = this@ArtemisMessagingClient.confirmationWindowSize
            messagingServerConnectionConfig?.let {
                connectionLoadBalancingPolicyClassName = RoundRobinConnectionPolicy::class.java.canonicalName
                reconnectAttempts = messagingServerConnectionConfig.reconnectAttempts(isHA)
                retryInterval = messagingServerConnectionConfig.retryInterval().toMillis()
                retryIntervalMultiplier = messagingServerConnectionConfig.retryIntervalMultiplier()
                maxRetryInterval = messagingServerConnectionConfig.maxRetryInterval(isHA).toMillis()
                isFailoverOnInitialConnection = messagingServerConnectionConfig.failoverOnInitialAttempt(isHA)
                initialConnectAttempts = messagingServerConnectionConfig.initialConnectAttempts(isHA)
            }
            addIncomingInterceptor(ArtemisMessageSizeChecksInterceptor(maxMessageSize))
        }
        val sessionFactory = locator.createSessionFactory()

        // Handle failover events if a callback method is provided
        if (failoverCallback != null) sessionFactory.addFailoverListener(failoverCallback)

        // Login using the node username. The broker will authenticate us as its node (as opposed to another peer)
        // using our TLS certificate.
        // Note that the acknowledgement of messages is not flushed to the Artermis journal until the default buffer
        // size of 1MB is acknowledged.
        val session = sessionFactory!!.createSession(NODE_P2P_USER, NODE_P2P_USER, false, autoCommitSends, autoCommitAcks, false, DEFAULT_ACK_BATCH_SIZE)
        session.start()
        // Create a general purpose producer.
        val producer = session.createProducer()
        return Started(locator, sessionFactory, session, producer).also { started = it }
    }

    override fun stop() = synchronized(this) {
        started?.run {
            producer.close()
            // Since we are leaking the session outside of this class it may well be already closed.
            if (session.stillOpen()) {
                // Ensure any trailing messages are committed to the journal
                session.commit()
            }
            // Closing the factory closes all the sessions it produced as well.
            sessionFactory.close()
            serverLocator.close()
        }
        started = null
    }
}<|MERGE_RESOLUTION|>--- conflicted
+++ resolved
@@ -20,16 +20,13 @@
 class ArtemisMessagingClient(private val config: MutualSslConfiguration,
                              private val serverAddress: NetworkHostAndPort,
                              private val maxMessageSize: Int,
-<<<<<<< HEAD
                              private val autoCommitSends: Boolean = true,
                              private val autoCommitAcks: Boolean = true,
                              private val confirmationWindowSize: Int = -1,
                              private val messagingServerConnectionConfig: MessagingServerConnectionConfiguration? = null,
-                             private val backupServerAddressPool: List<NetworkHostAndPort> = emptyList()
+                             private val backupServerAddressPool: List<NetworkHostAndPort> = emptyList(),
+                             private val failoverCallback: ((FailoverEventType) -> Unit)? = null
 )  : ArtemisSessionProvider {
-=======
-                             private val failoverCallback: ((FailoverEventType) -> Unit)? = null) : ArtemisSessionProvider {
->>>>>>> 44428b60
     companion object {
         private val log = loggerFor<ArtemisMessagingClient>()
     }
