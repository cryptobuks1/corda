package net.corda.testing.node.internal

import net.corda.core.identity.CordaX500Name
import net.corda.core.identity.Party
import net.corda.core.internal.PLATFORM_VERSION
import net.corda.core.internal.concurrent.fork
import net.corda.core.internal.concurrent.transpose
import net.corda.core.internal.createDirectories
import net.corda.core.internal.div
import net.corda.core.node.NodeInfo
import net.corda.core.node.NotaryInfo
import net.corda.core.utilities.getOrThrow
import net.corda.node.VersionInfo
import net.corda.node.internal.EnterpriseNode
import net.corda.node.internal.FlowManager
import net.corda.node.internal.NodeFlowManager
import net.corda.node.internal.NodeWithInfo
import net.corda.node.services.config.*
import net.corda.nodeapi.internal.DevIdentityGenerator
import net.corda.nodeapi.internal.config.toConfig
import net.corda.nodeapi.internal.network.NetworkParametersCopier
import net.corda.testing.common.internal.testNetworkParameters
import net.corda.testing.core.SerializationEnvironmentRule
import net.corda.testing.driver.internal.incrementalPortAllocation
import net.corda.testing.internal.IntegrationTest
import net.corda.testing.internal.testThreadFactory
import net.corda.testing.node.User
import org.apache.commons.lang.SystemUtils
import org.apache.logging.log4j.Level
import org.junit.After
import org.junit.Before
import org.junit.Rule
import org.junit.rules.TemporaryFolder
import rx.internal.schedulers.CachedThreadScheduler
import java.nio.file.Path
import java.util.concurrent.Executors
import kotlin.concurrent.thread
import kotlin.test.assertFalse

// TODO Some of the logic here duplicates what's in the driver - the reason why it's not straightforward to replace it by
// using DriverDSLImpl in `init()` and `stopAllNodes()` is because of the platform version passed to nodes (driver doesn't
// support this, and it's a property of the Corda JAR)
abstract class NodeBasedTest(private val cordappPackages: List<String> = emptyList(), private val notaries: List<CordaX500Name> = emptyList()): IntegrationTest() {
    companion object {
        private val WHITESPACE = "\\s++".toRegex()
    }

    @Rule
    @JvmField
    val testSerialization = SerializationEnvironmentRule(true)
    @Rule
    @JvmField
    val tempFolder = TemporaryFolder()

    private lateinit var defaultNetworkParameters: NetworkParametersCopier
    protected val notaryNodes = mutableListOf<NodeWithInfo>()
    private val nodes = mutableListOf<NodeWithInfo>()
    private val portAllocation = incrementalPortAllocation(10000)

    init {
        System.setProperty("consoleLogLevel", Level.DEBUG.name().toLowerCase())
    }

    @Before
    override fun setUp() {
        super.setUp()
        val notaryInfos = notaries.map { NotaryInfo(installNotary(it), true) } // todo only validating ones
        defaultNetworkParameters = NetworkParametersCopier(testNetworkParameters(notaries = notaryInfos))
        notaries.mapTo(notaryNodes) { startNode(it) }
    }

    private fun installNotary(legalName: CordaX500Name): Party {
        val baseDirectory = baseDirectory(legalName).createDirectories()
        return DevIdentityGenerator.installKeyStoreWithNodeIdentity(baseDirectory, legalName)
    }

    /**
     * Stops the network map node and all the nodes started by [startNode]. This is called automatically after each test
     * but can also be called manually within a test.
     */
    @After
    fun stopAllNodes() {
        val nodesToShut = nodes + notaryNodes
        val shutdownExecutor = Executors.newScheduledThreadPool(nodesToShut.size)
        try {
            nodesToShut.map { shutdownExecutor.fork(it::dispose) }.transpose().getOrThrow()
            // Wait until ports are released
            val portNotBoundChecks = nodesToShut.flatMap {
                listOf(
                        addressMustNotBeBoundFuture(shutdownExecutor, it.node.configuration.p2pAddress),
                        addressMustNotBeBoundFuture(shutdownExecutor, it.node.configuration.rpcOptions.address)
                )
            }
            nodes.clear()
            notaryNodes.clear()
            portNotBoundChecks.transpose().getOrThrow()
        } finally {
            shutdownExecutor.shutdown()
        }
    }

    @JvmOverloads
    fun initNode(legalName: CordaX500Name,
                 platformVersion: Int = PLATFORM_VERSION,
                 rpcUsers: List<User> = emptyList(),
                 configOverrides: Map<String, Any> = emptyMap(),
                 flowManager: FlowManager = NodeFlowManager(FlowOverrideConfig())): InProcessNode {
        val baseDirectory = baseDirectory(legalName).createDirectories()
        val p2pAddress = configOverrides["p2pAddress"] ?: portAllocation.nextHostAndPort().toString()
        val config = ConfigHelper.loadConfig(
                baseDirectory = baseDirectory,
                allowMissingConfig = true,
                configOverrides = configOf(
                        "database" to mapOf("runMigration" to "true"),
                        "myLegalName" to legalName.toString(),
                        "p2pAddress" to p2pAddress,
                        "devMode" to true,
                        "rpcSettings.address" to portAllocation.nextHostAndPort().toString(),
                        "rpcSettings.adminAddress" to portAllocation.nextHostAndPort().toString(),
                        "rpcUsers" to rpcUsers.map { it.toConfig().root().unwrapped() }
                ) + configOverrides
        )

<<<<<<< HEAD
        val cordapps =  cordappsForPackages(getCallerPackage(NodeBasedTest::class)?.let { cordappPackages + it } ?: cordappPackages)
=======
        val customCordapps = cordappsForPackages(getCallerPackage(NodeBasedTest::class)?.let { cordappPackages + it } ?: cordappPackages)
        TestCordappInternal.installCordapps(baseDirectory, emptySet(), customCordapps)
>>>>>>> 830959c9

        val parsedConfig = config.parseAsNodeConfiguration().value()

        defaultNetworkParameters.install(baseDirectory)
        return InProcessNode(parsedConfig, MOCK_VERSION_INFO.copy(platformVersion = platformVersion), flowManager)
    }

    @JvmOverloads
    fun startNode(legalName: CordaX500Name,
                  platformVersion: Int = PLATFORM_VERSION,
                  rpcUsers: List<User> = emptyList(),
                  configOverrides: Map<String, Any> = emptyMap(),
                  flowManager: FlowManager = NodeFlowManager(FlowOverrideConfig())): NodeWithInfo {
        val node = initNode(legalName,platformVersion, rpcUsers,configOverrides, flowManager=flowManager)
        val nodeInfo = node.start()
        val nodeWithInfo = NodeWithInfo(node, nodeInfo)
        nodes += nodeWithInfo

        ensureAllNetworkMapCachesHaveAllNodeInfos()
        thread(name = legalName.organisation) {
            node.run()
        }

        return nodeWithInfo
    }
    protected fun baseDirectory(legalName: CordaX500Name): Path {
        return tempFolder.root.toPath() / legalName.organisation.replace(WHITESPACE, "")
    }

    private fun ensureAllNetworkMapCachesHaveAllNodeInfos() {
        val runningNodes = nodes.filter { it.node.started != null }
        val runningNodesInfo = runningNodes.map { it.info }
        for (node in runningNodes)
            for (nodeInfo in runningNodesInfo) {
                node.services.networkMapCache.addNode(nodeInfo)
            }
    }
}

class InProcessNode(configuration: NodeConfiguration, versionInfo: VersionInfo, flowManager: FlowManager = NodeFlowManager(configuration.flowOverrides)) : EnterpriseNode(configuration, versionInfo, false, flowManager = flowManager) {
    override fun start() : NodeInfo {
        assertFalse(isInvalidJavaVersion(), "You are using a version of Java that is not supported (${SystemUtils.JAVA_VERSION}). Please upgrade to the latest version of Java 8." )
        return super.start()
    }

    override val rxIoScheduler get() = CachedThreadScheduler(testThreadFactory()).also { runOnStop += it::shutdown }
}<|MERGE_RESOLUTION|>--- conflicted
+++ resolved
@@ -121,12 +121,8 @@
                 ) + configOverrides
         )
 
-<<<<<<< HEAD
-        val cordapps =  cordappsForPackages(getCallerPackage(NodeBasedTest::class)?.let { cordappPackages + it } ?: cordappPackages)
-=======
-        val customCordapps = cordappsForPackages(getCallerPackage(NodeBasedTest::class)?.let { cordappPackages + it } ?: cordappPackages)
+        val customCordapps =  cordappsForPackages(getCallerPackage(NodeBasedTest::class)?.let { cordappPackages + it } ?: cordappPackages)
         TestCordappInternal.installCordapps(baseDirectory, emptySet(), customCordapps)
->>>>>>> 830959c9
 
         val parsedConfig = config.parseAsNodeConfiguration().value()
 
