--- conflicted
+++ resolved
@@ -87,21 +87,12 @@
                         log.info("Generating CorDapp jar from local project in $projectRoot ...")
                         runGradleBuild(projectRoot)
 
-<<<<<<< HEAD
                 val libs = projectRoot / "build" / "libs"
                 val jars = libs.list { it.filter { it.toString().endsWith(".jar") }
                         .filter { !it.toString().endsWith("sources.jar") }
                         .filter { !it.toString().endsWith("javadoc.jar") }
                         .toList() }.sortedBy { it.attributes().creationTime() }
                 checkNotNull(jars.lastOrNull()) { "No jars were built in $libs" }
-=======
-                        val libs = projectRoot / "build" / "libs"
-                        val jars = libs.list { it.filter { it.toString().endsWith(".jar") }.toList() }
-                                .sortedBy { it.attributes().creationTime() }
-                        checkNotNull(jars.lastOrNull()) { "No jars were built in $libs" }
-                    }
-                }
->>>>>>> 479d61cf
             }
         }
 
