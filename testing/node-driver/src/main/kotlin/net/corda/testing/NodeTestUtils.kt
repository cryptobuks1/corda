--- conflicted
+++ resolved
@@ -59,10 +59,6 @@
         myLegalName: CordaX500Name): NodeConfiguration {
     abstract class MockableNodeConfiguration : NodeConfiguration // Otherwise Mockito is defeated by val getters.
     return rigorousMock<MockableNodeConfiguration>().also {
-<<<<<<< HEAD
-        doReturn(true).whenever(it).noNetworkMapServiceMode
-=======
->>>>>>> 7f96205b
         doReturn(baseDirectory).whenever(it).baseDirectory
         doReturn(myLegalName).whenever(it).myLegalName
         doReturn(1).whenever(it).minimumPlatformVersion
@@ -80,11 +76,7 @@
         doReturn(VerifierType.InMemory).whenever(it).verifierType
         doReturn(5).whenever(it).messageRedeliveryDelaySeconds
         doReturn(0L).whenever(it).additionalNodeInfoPollingFrequencyMsec
-<<<<<<< HEAD
-        doReturn(null).whenever(it).networkMapService
-=======
         doReturn(null).whenever(it).devModeOptions
->>>>>>> 7f96205b
         doCallRealMethod().whenever(it).certificatesDirectory
         doCallRealMethod().whenever(it).trustStoreFile
         doCallRealMethod().whenever(it).sslKeystore
