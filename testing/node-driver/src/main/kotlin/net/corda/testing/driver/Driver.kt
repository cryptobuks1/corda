--- conflicted
+++ resolved
@@ -248,16 +248,9 @@
         val networkParameters: NetworkParameters = testNetworkParameters(notaries = emptyList()),
         val notaryCustomOverrides: Map<String, Any?> = emptyMap(),
         val inMemoryDB: Boolean = true,
-<<<<<<< HEAD
         val cordappsForAllNodes: Collection<TestCordapp>? = null,
         val enableSNI: Boolean = true
-    ) {
-=======
-        val cordappsForAllNodes: Collection<TestCordapp>? = null
-) {
-    constructor(cordappsForAllNodes: Collection<TestCordapp>) : this(isDebug = false, cordappsForAllNodes = cordappsForAllNodes)
-
->>>>>>> 5d3b24dc
+    ) {constructor(cordappsForAllNodes: Collection<TestCordapp>) : this(isDebug = false, cordappsForAllNodes = cordappsForAllNodes)
     constructor(
             isDebug: Boolean = false,
             driverDirectory: Path = Paths.get("build") / "node-driver" /  getTimestampAsDirectoryName(),
