--- conflicted
+++ resolved
@@ -13,21 +13,12 @@
 import net.corda.behave.scenarios.ScenarioState
 import net.corda.behave.scenarios.api.StepsBlock
 import net.corda.behave.scenarios.helpers.Startup
-<<<<<<< HEAD
 
 class StartupSteps : StepsBlock {
 
     override fun initialize(state: ScenarioState) {
         val startup = Startup(state)
 
-=======
-
-class StartupSteps : StepsBlock {
-
-    override fun initialize(state: ScenarioState) {
-        val startup = Startup(state)
-
->>>>>>> e618b49a
         Then<String>("^user can retrieve database details for node (\\w+)$") { name ->
             state.withNetwork {
                 startup.hasDatabaseDetails(name)
